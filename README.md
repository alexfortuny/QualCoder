<img src="https://github.com/ccbogel/QualCoder/blob/master/qualcoder.png" width=200 height=200>

# QualCoder AI (beta)

<table>
  <thead>
    <tr>
      <td align="left">
        :information_source: Note: This is an experimental version of QualCoder with AI-enhanced functionality. Watch the video below if you want to learn more.
        
        Version 3.6.1 beta (July 2024) is a major rework with the following additions:
        - **AI Chat:** Let the AI analyze codings or any other topic in your data and discuss the results (with exact sources, of course)
        - **Prompt Editing:** You can now view and edit all the prompts that QualCoder uses under the hood to instruct the AI on how to analyze your data. You can also define your own prompts, targeted at your particular methods and research questions. This returns methodological control back to us as researchers.
        - **Alternative AI models:** QualCoder can now use other AI models besides the ones from OpenAI. In particular, we gained access to a free service called ["Blablador"](https://helmholtz-blablador.fz-juelich.de), offered by the German academic research agency Helmholtz Society. This service runs open-source models (Mixtral 8x7b being the largest at the moment) and is very privacy-friendly, storing no data at all. The quality of the output is usable for simple questions, but not yet on par with GPT-4 from OpenAI.
        - The **AI Search** (see video below for a demonstration) has been greatly improved. It now also allows selecting between different prompts/different types of search.

        Special thanks to these people for their feedback and support in impoving QualCoder AI:
        Tom Meyer (Univ. of Bochum), Merle Koch, Ole Deitmer & Wenzel Urban (Univ. of Jena), Isabel Steinhardt (Univ. of Paderborn), Christian Schneijderberg (Univ. of Kassel) as well as Alexandre Strube (Forschungszentrum Jülich), the developer behind Blablador, and Colin Curtain (Univ. of Tasmania), the developer of QualCoder. 
      </td>
    </tr>
  </thead>

  <tbody>
    <tr>
      <td>      

This AI enhanced version was created by [Kai Dröge](https://www.hslu.ch/de-ch/hochschule-luzern/ueber-uns/personensuche/profile/?pid=823), based on QualCoder 3.5

It is planned to integrate my additions in the main version of QualCoder soon. Until then, you can use the AI-enhanced version alongside the regular QualCoder. Both apps will not interfere with each other.

### Functionality

Watch my [video on YouTube](https://www.youtube.com/watch?v=FrQyTOTJhCc):</br>
[![Horizontal Coding: AI-Based Qualitative Data Analysis in QualCoder, Free & Open Source](https://img.youtube.com/vi/FrQyTOTJhCc/hqdefault.jpg)](https://www.youtube.com/watch?v=FrQyTOTJhCc)

In addition to what's shown in the video, QualCoder AI now also includes an **AI Chat**, offering three forms of dicussions with the AI:
- Code Chat: Let the AI analyze the data in the codings for a particular code and chat about the results. The sources from your empirical data are referenced.
- Topic Chat: Let the AI analyze any topic in you empirical data (independend of coding). Again, sources are referenced and you can discuss the results with the AI.
- General Chat: Ask the AI anything, not related to your data. Basically a build-in ChatGPT.   

### Installation

Windows: 
- Download "QualCoderAI_WINDOWS_setup.exe" from here: https://drive.switch.ch/index.php/s/cYJKPA3JV3fJqDc (switch drive is a secure data sharing platform for Swiss universities)
- If you get a warning that "Windows protected your PC" and the app comes from an "Unknown publisher", you have to trust us and click "Run anyway"

MacOS:
- Installer made by [gernophil](https://github.com/gernophil), thank you very much!
- If you have trouble getting QualCoder to run, you might need to update your operating system to the latest available version.   
- *Installation on M1/M2/M3-based Macs:*
    - Download "QualCoderAI_MAC_arm64.dmg" from here: https://drive.switch.ch/index.php/s/cYJKPA3JV3fJqDc (switch drive is a secure data sharing platform for Swiss universities)
    - Double-click on the dmg-file, then drag QualCoder AI into the link to your applications folder.
    - Start QualCoder AI by double-clicking the app within your applications folder.
- *Installation on Intel-based Macs:*</br>
Note: Unfortunately, we are currently not able to sign the x86_64 package correctly, so you will get a warning that QualCoder AI is from an unregistered developer. You have to manually allow QualCoder AI to be executed, if your Gatekeeper is active. Follow these steps:
    - Download "QualCoderAI_MAC_x86_64_unsigned.dmg" from here: https://drive.switch.ch/index.php/s/cYJKPA3JV3fJqDc (switch drive is a secure data sharing platform for Swiss universities)
    - Double-click the dmg-file.
    - Drag QualCoder AI into the link to your applications folder
    - Start QualCoder AI by double-clicking the app within your applications folder. You will get an error that QualCoder AI is from an unregistered developer.
    - Go to Settings -> Privacy and Security -> Scroll down until you see a message stating QualCoder AI was prevented from starting and click "open anyway".
    - From now on, the program should start without issues.

Linux: 
- Follow the [installation instructions below](#installation-1) (untested)

### Setup:
- QualCoder AI needs some additional setup to run it's AI-enhanced functions. When you start the app for the first time, a wizard will pop up and lead you through the setup process. You can aslo start this later via the menu by clicking on AI > Setup Wizard. These are the main steps:
  1) You'll have to enable the AI and select which model you want to use. 
    - If you opt for one of the variants of GPT-4, you'll need an API key from OpenAI. Go to https://platform.openai.com/ and create an account. Then go to your personal dashboard, click on 'API keys' in the menu on the left, create a key and enter it in the setting dialog of QualCoder. In order to use these models, you'll also need to purchase 'credits' from OpenAI. 5$ seems to be the minimal amount you can pay, which will go a long way. The cost of a single request to the AI is usually in the order of a few cents only.  
    - If you want to use Blablador, you'll need an API-key from the Helmholtz Society. Blablador is free to use. You can sign up with you university account or Github, Google, ORCID. Follow the instructions here: (https://sdlaml.pages.jsc.fz-juelich.de/ai/guides/blablador_api_access/)[https://sdlaml.pages.jsc.fz-juelich.de/ai/guides/blablador_api_access/].
    - You can switch between the different models at any time by using the Settings menu (AI > Settings).
  2) On the first start of the AI, QualCoder will automatically download some additional components which are needed to analyze your documents locally (this model: https://huggingface.co/intfloat/multilingual-e5-large). This will take a while, please be patient.
- If you want to enable/disable the AI functionality later or change settings, click on AI > Settings.

### Usage:
- You can download an example project here: https://drive.switch.ch/index.php/s/cYJKPA3JV3fJqDc?path=%2Fexample_project. This is the same data that I show in the video – a collection of interviews with Irish women about their experiences during the Second World War. It was created by Mary Muldowney and thankfully published under a creative commons license: https://repository.dri.ie/catalog/j38607880
- If you want to use your own data instead, go to Project > Create New Project and select a filename. Then go to Manage > Manage files and click on the second button from the left in the toolbar (arrow with document) to add a new document. 
- It is highly recommended to add a project memo with a short summary about your research topic, the questions and objectives, the methodology as well as the participants of your study and the types of data collected. This will give the AI helpful context information for the analysis. Go to Project > Project Memo to enter this information.
- The AI-based functionality in QualCoder is multilingual and supports up to 100 languages. The user interface, however, is only available in English, French, German, Italian, Portuguese and Spanish. 
- Once you added a new empirical document to you project, a local AI will read it in the background and memorize the contents in it's database. This happens only on your machine; no data is send to the cloud at this point. The memorization may take a few minutes, depending on the length of the document. You cannot use the AI-based functionality until the memorization of all documents is completed. (See the tab "Action Log" for progress messages.)
- Once the AI is ready, you can discuss your data in the "AI Chat" window. Click on "New" in the bottom left corner.
- To start the AI based search and coding, go to Coding > Code text, select the tab "AI Search" and click on "<Start AI Search>". If you haven't defined any codes yet, you can use the "Free search".
- Search tips: 
  - Don’t use too generic codes or search texts (like "gender” or "work") since this will lead to very generic results.
  - You can also use a memo attached to the code to define your code a little better and explain it to the AI. Make sure to also select the option “Send memo to AI” in the AI Search window.
 

**For general information about the usage of QualCoder visit the official Wiki: https://github.com/ccbogel/QualCoder/wiki**
      </td>
    </tr>
  </tbody>
</table>

**The rest of this document is from the regular version of QualCoder (with some small updates regarding the AI-based version).**

QualCoder is a qualitative data analysis application written in Python.

Text files can be typed in manually or loaded from txt, odt, docx, html, htm, md, epub, and  PDF files. Images, video, and audio can also be imported for coding. Codes can be assigned to text, images, and a/v selections and grouped into categories in a hierarchical fashion. Various types of reports can be produced including visual coding graphs, coder comparisons, and coding frequencies.

This software has been used on MacOS and various Linux distros.
Instructions and other information are available here: https://qualcoder.wordpress.com/ and on the [Github Wiki](https://github.com/ccbogel/QualCoder/wiki).

If you like QualCoder please buy me a coffee ...

<a href="https://www.buymeacoffee.com/ccbogelB" target="_blank"><img src="https://cdn.buymeacoffee.com/buttons/default-orange.png" alt="Buy Me A Coffee" height="41" width="174"></a>


## INSTALLATION 

Note: You should be able to run the AI-based version alongside the regular one. 

### Prerequisites
Optional: VLC for audio/video coding. 
Optional: ffmpeg installed for speech-to-text and waveform image see here to install ffmpeg on Windows:  https://phoenixnap.com/kb/ffmpeg-windows. 

For installing from source you will need to have Python 3.8 or a newer version installed.

### Windows

**Use the installer**

Download the windows installer from here: https://drive.switch.ch/index.php/s/cYJKPA3JV3fJqDc (switch drive is a secure data sharing platform for Swiss universities)

**Alternatively, install from source:**

Seriously consider using a virtual environment (commands in point 6 below). Not using a virtual environment may affect other Python software you may have installed.

1. Download and install the Python programming language. The minimum version for QualCoder is 3.8. I recommend 3.10 for now.  [Python3](https://www.python.org/downloads/). Download the file (at the bottom of the website) "Windows installer (64-bit)"

IMPORTANT: in the first window of the installation mark the option "Add Python to PATH"

2.  Download the QualCoder software from: https://github.com/kaixxx/QualCoder/tree/ai_integration (green 'Code' button > Download ZIP) or use git to clone the repo (make sure to use the 'ai_integration' branch)

3.    Unzip the folder to a location (e.g. downloads). 

4. Use the Windows command prompt. Type "cmd" in the Windows Start search engine, and click on the black software "cmd.exe" - the command console for Windows. In the console type or paste, using the right-click mouse copy and paste (ctrl+v does not work)

5. In the command prompt, move (using the `cd` command) into the QualCoder folder. You should be inside the QualCoder-ai_integration folder. e.g. 

```bash
cd Downloads\QualCoder-ai_integration
```

6. Install and activate the virtual environment. This step can be skipped, but I recommend you do not skip it.

When not using a docker container, we recommend using a virtual environment to install packages. This will ensure that the dependencies for QualCoder are isolated from the rest of your system. On some Windows OS you may need to replace the _py_ command with _python3_ below: 

```bash
py -m venv env
env\Scripts\activate
```


7. Install python modules. Type the following:

```bash
py -m pip install --upgrade pip
```

Type the following to install the required modules:

```bash
py -m pip install wheel pyqt6 chardet ebooklib openpyxl Pillow ply pdfminer.six pandas plotly pydub python-vlc rispy SpeechRecognition wordcloud xmlschema charset-normalizer
```

For the AI-integration:

```bash
py -m pip install langchain langchain[llms] chromadb sentence-transformers fuzzysearch pydantic yaml json_repair
```
 
 Wait, until all modules are installed.

 Note: on some Windows computers, you may have to type `python3` instead of `py` as `py` may not be recognised.
 
8. Install Qualcoder, from the downloaded folder and type

```bash
py -m pip install .
```

The `py` command uses the most recent installed version of Python. You can use a specific version on your Windows if you have many Python versions installed, e.g. `py -3.10`  See discussion here: [Difference between py and python](https://stackoverflow.com/questions/50896496/what-is-the-difference-between-py-and-python-in-the-terminal)

9. Run QualCoder from the command prompt

```bash
py -m qualcoder
```

10. If running QualCoder in a virtual environment, to exit the virtual environment type:

`deactivate`

The command prompt will then remove the  *(env)* wording.

**To start QualCoder again**

If you are not using a virtual environment, as long as you are in the same drive letter, eg C:

`py -m qualcoder`

If you are using a virtual environment:

`cd` to the Qualcoder-master (or Qualcoder release folder), then type:

`env\Scripts\activate.bat `

`py -m qualcoder`

### Debian/Ubuntu Linux

It is best to run QualCoder inside a Python virtual environment so that the system-installed python modules do not clash and cause problems. If you are using the alternative Ubuntu Desktop manager **Xfce** you may need to run this: `sudo apt install libxcb-cursor0`

1. Recommend that you install vlc (download from site) or:

`sudo apt install vlc`

2. Install pip

`sudo apt install python3-pip`

1. Install venv
I am using python3.10  you can choose another recent version if you prefer, and if more recent versions are in the Ubuntu repository.

`sudo apt install python3.10-venv`

3. Download and unzip the Qualcoder folder.

4. Open a terminal and move (cd) into that folder. 
You should be inside the QualCoder-master folder or if using a release, e.g. the Qualcoder-3.4 folder.
Inside the QualCoder-master folder:

`python3.10 -m venv qualcoder`

Activate venv, this changes the command prompt display using (brackets): (qualcoder) 
Note: To exit venv type `deactivate`

`source qualcoder/bin/activate`

5. Update pip so that it installs the most recent Python packages.

`pip install --upgrade pip`

6. Install the needed Python modules.

`pip install chardet ebooklib ply openpyxl pandas pdfminer pyqt6 pillow pdfminer.six plotly pydub python-vlc rispy six SpeechRecognition xmlschema charset-normalizer`

`pip install langchain langchain[llms] chromadb sentence-transformers fuzzysearch pydantic`

7. Install QualCoder, and type the following, the dot is important:

`python3 -m pip install .`

You may get a warning which can be ignored: WARNING: Building wheel for Qualcoder failed

8. To run type

`qualcoder`

After all this is done, you can `deactivate` to exit the virtual environment.
At any time to start QualCoder in the virtual environment, cd to the Qualcoder-master (or Qualcoder release folder), then type:
`source qualcoder/bin/activate`
Then type
`qualcoder`



### Arch/Manjaro Linux

It has not been tested, but please see the above instructions to build QualCoder inside a virtual environment. The below installation instructions may affect system-installed python modules.

1. Install modules from the command line

`sudo pacman -S python python-chardet python-openpyxl python-pdfminer python-pandas python-pillow python-ply python-pyqt6 python-pip`

2. Install additional python modules

`sudo python3 -m pip install ebooklib plotly pydub python-vlc rispy SpeechRecognition xmlschema charset-normalizer`
`sudo python3 -m pip install langchain langchain[llms] chromadb sentence-transformers fuzzysearch pydantic`

If successful, all requirements are satisfied.

3. Build and install QualCoder, from the downloaded folder type

`sudo python setup.py install`

4. To run type:

`qualcoder`

Or install from AUR as follows:

`yay -S qualcoder`

### Fedora/CentOS/RHEL linux

Please see the above instructions to build QualCoder inside a virtual environment.

### MacOS

The instructions work on Mac Monterey. It is recommended to use a virtual environment, see: https://sourabhbajaj.com/mac-setup/Python/virtualenv.html The below instructions can be used inside a virtual environment folder instead of placed in Applications.

You will need to install developer tools for macOS. [See https://www.cnet.com/tech/computing/install-command-line-developer-tools-in-os-x/](https://www.cnet.com/tech/computing/install-command-line-developer-tools-in-os-x/)

1) Install recent versions of [Python3](https://www.python.org/downloads/) and [VLC](https://www.videolan.org/vlc/).

2) Download the latest release "Source code" version in ZIP format: https://github.com/kaixxx/QualCoder/tree/ai_integration (green 'Code' button > Download ZIP). Extract it into /Applications

3) Open the Terminal app (or any other command shell)

4) Install PIP using these commands (if not already installed). Check pip is installed: try typing `pip3 --version` and hit ENTER) 

```sh
curl https://bootstrap.pypa.io/get-pip.py -o get-pip.py


python3 get-pip.py
```

-> You should now be able to run `pip3` as above.

5) Install Python dependency modules using `pip`:

```sh
<<<<<<< HEAD
pip3 install chardet ebooklib openpyxl pandas pillow ply pdfminer.six plotly pydub pyqt6 python-vlc rispy six SpeechRecognition xmlschema charset-normalizer

pip3 install langchain langchain[llms] chromadb sentence-transformers fuzzysearch pydantic
=======
pip3 install chardet ebooklib openpyxl pandas pillow ply pdfminer.six plotly pydub pyqt6 python-vlc rispy six SpeechRecognition xmlschema
>>>>>>> 08a7a334
```

Be sure that you are in the QualCoder-ai_integration directory before doing Step 6.

To change the directory, enter or copy and run the script below.

`cd /Applications/QualCoder-ai_integration`

6) From the QualCoder-Master directory run the setup script:

`python3 -m pip install .`


You can now run with:

```
python3 /Applications/QualCoder-ai_integration/qualcoder/__main__.py
```

Alternative commands to run QualCoder (Suggestions):

From any directory:

`qualcoder`

From the QualCoder-Master directory:

`python3 -m qualcoder`

or

`python3 qualcoder/__main__.py`

You can install QualCoder anywhere you want, so the path above depends on where you extracted the archive.

Another option to run Qualcoder is shown here: [https://www.maketecheasier.com/run-python-script-in-mac/](https://www.maketecheasier.com/run-python-script-in-mac/). This means you can right-click on the qualcoder.py file and open with --> python launcher. 
You can make an alias to the file and place it on your desktop.

**Another option to install on Mac:**

Open the Terminal App and move to the unzipped Qualcoder-ai_integration directory, then run the following commands:

1) Install Python dependency modules using `pip3`:

`pip3 install chardet ebooklib ffmpeg-python pyqt6 pillow ply pdfminer.six openpyxl pandas plotly pydub python-vlc rispy six SpeechRecognition xmlschema charset-normalizer`

`pip3 install langchain langchain[llms] chromadb sentence-transformers fuzzysearch pydantic`

2) Open the Terminal App and move to the unzipped Qualcoder-ai_integration directory, then run the following commands:

`pip3 install -U py2app` or for a system installation of python `sudo pip3 install -U py2app`

`python3 setup.py py2app`

 
## Dependencies
Required:

Python 3.8+ version, pyqt6, Pillow, six  (Mac OS), ebooklib, ply, chardet, pdfminer.six, openpyxl, pandas, plotly, pydub, python-vlc, rispy, SpeechRecognition, xmlschema, charset-normalizer, langchain langchain[llms] chromadb sentence-transformers fuzzysearch pydantic

## License
QualCoder is distributed under the MIT LICENSE.

##  Citation APA style

Curtain, C. & Dröge, K. (2023) QualCoder AI beta [Computer software]. Retrieved from
https://github.com/kaixxx/QualCoder/tree/ai_integration

## Creators

**Dr. Colin Curtain** BPharm GradDipComp Ph.D. Pharmacy lecturer at the University of Tasmania. I obtained a Graduate Diploma in Computing in 2011. I have developed my Python programming skills from this time onwards. The QualCoder project originated from my use of RQDA during my PhD - *Evaluation of clinical decision support provided by medication review software*. My original and now completely deprecated PyQDA software on PyPI was my first attempt at creating qualitative software. The reason for creating the software was that during my PhD RQDA did not always install or work well for me, but I did realise that I could use the same SQLite database and access it with Python. The current database is different from the older RQDA version. This is an ongoing hobby project, perhaps a labour of love, which I utilize with some of the Masters's and Ph.D. students I supervise. I do most of my programming on Ubuntu using the PyCharm editor, and I do a small amount of testing on Windows. I do not have a Mac or other operating system to check how well the software works regards installation and usage.

https://www.utas.edu.au/profiles/staff/umore/colin-curtain

https://scholar.google.com/citations?user=KTMRMWoAAAAJ&hl=en

**Dr. Kai Dröge**, PhD in sociology (with a background in computer science), qualitative researcher and teacher, [Lucerne University for Applied Science (Switzerland)](https://www.hslu.ch/de-ch/hochschule-luzern/ueber-uns/personensuche/profile/?pid=823) and [Institute for Social Research, Frankfurt/M. (Germany)](https://www.ifs.uni-frankfurt.de/personendetails/kai-droege.html).

I'm also the author of [noScribe, an AI-based audio transcription app](https://github.com/kaixxx/noScribe) that runs locally on your computer and is made for qualitative research.


## Leave a review
If you like QualCoder and find it useful for your work. Please leave a review on these sites:

https://www.saashub.com/qualcoder-alternatives

https://alternativeto.net/software/qualcoder

Also, if you like Qualcoder a lot and want to advertise interest in its use, please write an article about your experience using QualCoder.
## FaceBook group:
To allow everyone to discuss all things QualCoder.

Facebook page:
[https://www.facebook.com/qualcoder](https://www.facebook.com/qualcoder)

Facebook group:
[https://www.facebook.com/groups/1251478525589873](https://www.facebook.com/groups/1251478525589873)<|MERGE_RESOLUTION|>--- conflicted
+++ resolved
@@ -322,13 +322,7 @@
 5) Install Python dependency modules using `pip`:
 
 ```sh
-<<<<<<< HEAD
-pip3 install chardet ebooklib openpyxl pandas pillow ply pdfminer.six plotly pydub pyqt6 python-vlc rispy six SpeechRecognition xmlschema charset-normalizer
-
-pip3 install langchain langchain[llms] chromadb sentence-transformers fuzzysearch pydantic
-=======
 pip3 install chardet ebooklib openpyxl pandas pillow ply pdfminer.six plotly pydub pyqt6 python-vlc rispy six SpeechRecognition xmlschema
->>>>>>> 08a7a334
 ```
 
 Be sure that you are in the QualCoder-ai_integration directory before doing Step 6.
