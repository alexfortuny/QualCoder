--- conflicted
+++ resolved
@@ -123,13 +123,7 @@
 
 6. Install and activate the virtual environment. This step can be skipped, but I recommend you do not skip it.
 
-<<<<<<< HEAD
 When not using a docker container, we recommend using a virtual environment to install packages. This will ensure that the dependencies for QualCoder are isolated from the rest of your system. On some Windows OS you may need to replace the _py_ command with _python3_ below: 
-=======
-The `py` command uses the most recent installed version of Python the `py` command does not work on all Windows OS, you may instead replace `py` with `python3` You can use a specific version on your Windows if you have many Python versions installed, e.g. `py -3.10`  See discussion here: [Difference between py and python](https://stackoverflow.com/questions/50896496/what-is-the-difference-between-py-and-python-in-the-terminal)
-
-We recommend using a virtual environment to install packages. This will ensure that the dependencies for QualCoder are isolated from the rest of your system. On some Windows OS you may need to replace the _py_ command with _python3_ below: 
->>>>>>> b3a26657
 
 ```bash
 py -m venv env
@@ -143,11 +137,8 @@
 py -m pip install --upgrade pip
 ```
 
-<<<<<<< HEAD
-=======
 Type the following to install the required modules:
 
->>>>>>> b3a26657
 ```bash
 py -m pip install wheel pyqt6 chardet ebooklib openpyxl Pillow ply pdfminer.six pandas plotly pydub python-vlc rispy SpeechRecognition wordcloud xmlschema charset-normalizer
 ```
