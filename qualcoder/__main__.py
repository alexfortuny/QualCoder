--- conflicted
+++ resolved
@@ -131,25 +131,8 @@
 handler = RotatingFileHandler(logfile, maxBytes=4000, backupCount=2)
 logger.addHandler(handler)
 
-<<<<<<< HEAD
-
-def exception_handler(exception_type, value, tb_obj):
-    """ Global exception handler useful in GUIs.
-    tb_obj: exception.__traceback__ """
-    tb = '\n'.join(traceback.format_tb(tb_obj))
-    msg = 'Traceback (most recent call last):\n' + tb + '\n' + exception_type.__name__ + ': ' + str(value)
-    print(msg)
-    mb = QtWidgets.QMessageBox()
-    mb.setStyleSheet("* {font-size: 10pt}")
-    if len(msg) > 500:
-        msg = _('Shortened error message: ...') + msg[-500:]
-    mb.setText(msg)
-    mb.exec()
-
-=======
 # create a global hook for uncaught exceptions
 qt_exception_hook =  UncaughtHook()
->>>>>>> d6784efc
 
 lock_timeout = 30.0  # in seconds. If a project lockfile is older (= has received no heartbeat for 30 seconds),
 # it is assumed that the host process has died and the project is opened anyways
@@ -863,12 +846,9 @@
             self.highlight_color = "#ca1b9a"
         if self.settings['stylesheet'] == "native":
             style = "* {font-size: 12px;}"
-<<<<<<< HEAD
+            style += "\nQGroupBox { border: none; background-color: transparent;}"
             palette = QtWidgets.QApplication.instance().palette()
             self.highlight_color = palette.color(QtGui.QPalette.ColorRole.Highlight).name(QtGui.QColor.NameFormat.HexRgb)
-=======
-            style += "\nQGroupBox { border: none; background-color: transparent;}"
->>>>>>> d6784efc
         return style
 
     def load_settings(self):
