#!/usr/bin/python
# -*- coding: utf-8 -*-

"""
Copyright (c) 2024 Colin Curtain

Permission is hereby granted, free of charge, to any person obtaining a copy
of this software and associated documentation files (the "Software"), to deal
in the Software without restriction, including without limitation the rights
to use, copy, modify, merge, publish, distribute, sublicense, and/or sell
copies of the Software, and to permit persons to whom the Software is
furnished to do so, subject to the following conditions:
backup
The above copyright notice and this permission notice shall be included in
all copies or substantial portions of the Software.

THE SOFTWARE IS PROVIDED "AS IS", WITHOUT WARRANTY OF ANY KIND, EXPRESS OR
IMPLIED, INCLUDING BUT NOT LIMITED TO THE WARRANTIES OF MERCHANTABILITY,
FITNESS FOR A PARTICULAR PURPOSE AND NONINFRINGEMENT. IN NO EVENT SHALL THE
AUTHORS OR COPYRIGHT HOLDERS BE LIABLE FOR ANY CLAIM, DAMAGES OR OTHER
LIABILITY, WHETHER IN AN ACTION OF CONTRACT, TORT OR OTHERWISE, ARISING FROM,
OUT OF OR IN CONNECTION WITH THE SOFTWARE OR THE USE OR OTHER DEALINGS IN
THE SOFTWARE.

Author: Colin Curtain (ccbogel)
https://github.com/ccbogel/QualCoder
https://qualcoder.wordpress.com/
"""

import base64
import configparser
import datetime
import time
import gettext
import json  # To get the latest GitHub release information
import logging
from logging.handlers import RotatingFileHandler
import os
import platform
import shutil
import sys
import sqlite3
import traceback
import urllib.request
import webbrowser
from copy import copy
import re
import time
import getpass

from PyQt6 import QtCore, QtGui, QtWidgets

from qualcoder.error_dlg import UncaughtHook
from qualcoder.attributes import DialogManageAttributes
from qualcoder.cases import DialogCases
from qualcoder.codebook import Codebook
from qualcoder.code_color_scheme import DialogCodeColorScheme
from qualcoder.code_organiser import CodeOrganiser
from qualcoder.code_text import DialogCodeText
from qualcoder.code_pdf import DialogCodePdf
from qualcoder.GUI.base64_helper import *
from qualcoder.GUI.base64_droidsansmono_helper import DroidSansMono
from qualcoder.GUI.ui_main import Ui_MainWindow
from qualcoder.helpers import Message, ImportPlainTextCodes
from qualcoder.import_survey import DialogImportSurvey
from qualcoder.import_twitter_data import DialogImportTwitterData
from qualcoder.information import DialogInformation, menu_shortcuts_display, coding_shortcuts_display
from qualcoder.locale.base64_lang_helper import *
from qualcoder.journals import DialogJournals
from qualcoder.manage_files import DialogManageFiles
from qualcoder.manage_links import DialogManageLinks
from qualcoder.manage_references import DialogReferenceManager
from qualcoder.memo import DialogMemo
from qualcoder.refi import RefiExport, RefiImport
from qualcoder.reports import DialogReportCoderComparisons, DialogReportCodeFrequencies
from qualcoder.report_code_summary import DialogReportCodeSummary
from qualcoder.report_compare_coder_file import DialogCompareCoderByFile
from qualcoder.report_codes import DialogReportCodes
from qualcoder.report_file_summary import DialogReportFileSummary
from qualcoder.report_exact_matches import DialogReportExactTextMatches
from qualcoder.report_relations import DialogReportRelations
from qualcoder.report_sql import DialogSQL
from qualcoder.ai_chat import DialogAIChat
from qualcoder.rqda import RqdaImport
from qualcoder.settings import DialogSettings
from qualcoder.special_functions import DialogSpecialFunctions
# from qualcoder.text_mining import DialogTextMining
from qualcoder.view_av import DialogCodeAV
from qualcoder.view_charts import ViewCharts
from qualcoder.view_graph import ViewGraph
from qualcoder.view_image import DialogCodeImage
# from qualcoder.ai_vectorstore import AiVectorstore
# from qualcoder.ai_llm import AiLLM
from qualcoder.ai_prompts import DialogAiEditPrompts

# Check if VLC installed, for warning message for code_av
vlc = None
try:
    import vlc
except Exception as e:
    print(e)

qualcoder_version = "QualCoder 3.6"

path = os.path.abspath(os.path.dirname(__file__))
home = os.path.expanduser('~')
if not os.path.exists(home + '/.qualcoder_ai'):
    try:
        os.mkdir(home + '/.qualcoder_ai')
    except Exception as e:
        print("Cannot add .qualcoder_ai folder to home directory\n" + str(e))
        raise
logfile = home + '/.qualcoder_ai/QualCoder.log'
# Hack for Windows 10 PermissionError that stops the rotating file handler, will produce massive files.
try:
    log_file = open(logfile, "r")
    data = log_file.read()
    log_file.close()
    if len(data) > 12000:
        os.remove(logfile)
        log_file = open(logfile, "w")
        log_file.write(data[10000:])
        log_file.close()
except Exception as e:
    print(e)
logging.basicConfig(format='%(asctime)s %(levelname)s %(name)s.%(funcName)s %(message)s',
                    datefmt='%Y/%m/%d %H:%M:%S', filename=logfile)
logger = logging.getLogger(__name__)
logger.setLevel(logging.DEBUG)
# The rotating file handler does not work on Windows
handler = RotatingFileHandler(logfile, maxBytes=4000, backupCount=2)
logger.addHandler(handler)

# create a global hook for uncaught exceptions
qt_exception_hook =  UncaughtHook()

lock_timeout = 30.0  # in seconds. If a project lockfile is older (= has received no heartbeat for 30 seconds),
# it is assumed that the host process has died and the project is opened anyways
lock_heartbeat_interval = 5  # in seconds.


class ProjectLockHeartbeatWorker(QtCore.QObject):
    """
    This worker thread is invoked on opening a project and will write a regular heartbeat (timestamp) 
    to the lock file to signify that the project is still in use and the host process did not crash.    
    """
    finished = QtCore.pyqtSignal()  # Signal for indicating completion
    io_error = QtCore.pyqtSignal()  # Singal indicating an error acessing the lock file to write the heartbeat  

    def __init__(self, app, lock_file_path):
        super().__init__()
        self.app = app
        self.lock_file_path = lock_file_path
        self.is_running = True
        self.lost_connection = False

    def write_heartbeat(self):
        """Write heartbeat to the lock file every 10 seconds."""
        last_heartbeat = time.time()
        while self.is_running:
            if time.time() - last_heartbeat >= lock_heartbeat_interval:
                last_heartbeat = time.time()
                try:
                    with open(self.lock_file_path, 'w', encoding='utf-8') as lock_file:
                        lock_file.write(f"{getpass.getuser()}\n{str(time.time())}")
                    self.lost_connection = False
                except Exception as e_:  # TODO Needs specific exception, printing to find out what is needed
                    print(e_)
                    if not self.lost_connection:
                        self.io_error.emit()
                    self.lost_connection = True
            time.sleep(0.1)

    def stop(self):
        """Stop the heartbeat process."""
        self.is_running = False
        self.finished.emit()


class App(object):
    """ General methods for loading settings and recent project stored in .qualcoder folder.
    Savable settings does not contain project name, project path or db connection.
    """

    version = qualcoder_version
    conn = None
    project_path = ""
    project_name = ""
    # Can delete the most current back up if the project has not been altered
    delete_backup_path_name = ""
    delete_backup = True
    # Used as a default export location, which may be different from the working directory
    last_export_directory = ""
    ai = None
    ai_models = []
    ai_embedding_function = None # This is the sentence transformer embedding function. It is stored here so it must not be reloaded every time a project is opened. 
    highlight_color = '#f89407' # the default color for highlighting gui elements, changes with style

    def __init__(self):
        self.conn = None
        self.project_path = ""
        self.project_name = ""
        self.last_export_directory = ""
        self.delete_backup = True
        self.delete_backup_path_name = ""
        self.confighome = os.path.expanduser('~/.qualcoder_ai')
        self.configpath = os.path.join(self.confighome, 'config.ini')
        self.persist_path = os.path.join(self.confighome, 'recent_projects.txt')
        self.settings, self.ai_models = self.load_settings()
        self.last_export_directory = copy(self.settings['directory'])
        self.version = qualcoder_version

    def read_previous_project_paths(self):
        """ Recent project paths are stored in .qualcoder/recent_projects.txt
        Remove paths that no longer exist.
        Moving from only listing the previous project path to: date opened | previous project path.
        Write a new file in order of most recent opened to older and without duplicate projects.
        """

        previous = []
        try:
            with open(self.persist_path, 'r', encoding='utf-8') as f:
                try:
                    for line in f:
                        previous.append(line.strip())
                except UnicodeDecodeError:
                    pass  # Older projects might have non-utf8 characters
        except FileNotFoundError:
            logger.info('No previous projects found')

        # Add paths that exist
        interim_result = []
        for p in previous:
            splt = p.split("|")
            proj_path = ""
            if len(splt) == 1:
                proj_path = splt[0]
            if len(splt) == 2:
                proj_path = splt[1]
            if os.path.exists(proj_path):
                interim_result.append(p)

        # Remove duplicate project names, keep the most recent
        interim_result.sort(reverse=True)
        result = []
        proj_paths = []
        for i in interim_result:
            splt = i.split("|")
            proj_path = ""
            if len(splt) == 1:
                proj_path = splt[0]
            if len(splt) == 2:
                proj_path = splt[1]
            if proj_path not in proj_paths:
                proj_paths.append(proj_path)
                result.append(i)

        # Write the latest projects file in order of most recently opened and without duplicate projects
        with open(self.persist_path, 'w', encoding='utf-8') as f:
            for i, line in enumerate(result):
                if i < 8:
                    f.write(line)
                    f.write(os.linesep)
        return result

    def append_recent_project(self, new_path):
        """ Add project path as first entry to .qualcoder/recent_projects.txt
        param:
            new_path String filepath to project
        """

        if new_path == "":
            return
        nowdate = datetime.datetime.now().astimezone().strftime("%Y-%m-%d_%H:%M:%S")
        # Result is a list of strings containing yyyy-mm-dd:hh:mm:ss|projectpath
        result = self.read_previous_project_paths()
        dated_path = nowdate + "|" + new_path
        if not result:
            with open(self.persist_path, 'w', encoding='utf-8') as f:
                f.write(dated_path)
                f.write(os.linesep)
            return
        # Compare first persisted project path to the currently open project path
        if "|" in result[0]:  # safety check
            if result[0].split("|")[1] != new_path:
                result.append(dated_path)
                result.sort()
                if len(result) > 8:
                    result = result[0:8]
        with open(self.persist_path, 'w', encoding='utf-8') as f:
            for i, line in enumerate(result):
                f.write(line)
                f.write(os.linesep)

    def get_most_recent_projectpath(self):
        """ Get most recent project path from .qualcoder/recent_projects.txt """

        result = self.read_previous_project_paths()
        if result:
            return result[0]

    def create_connection(self, project_path):
        """ Create connection to recent project. """

        self.project_path = project_path
        self.project_name = project_path.split('/')[-1]
        self.conn = sqlite3.connect(os.path.join(project_path, 'data.qda'))
        
    def get_project_memo(self) -> str:
        # This might be called from a different thread (ai asynch operations), so we have to create a new database connection
        conn = sqlite3.connect(os.path.join(self.project_path, 'data.qda'))
        cur = conn.cursor()
        cur.execute("select memo from project")
        memo = cur.fetchone()[0]
        return memo

    def get_category_names(self):
        cur = self.conn.cursor()
        cur.execute("select name, ifnull(memo,''), owner, date, catid, supercatid from code_cat order by lower(name)")
        result = cur.fetchall()
        res = []
        keys = 'name', 'memo', 'owner', 'date', 'catid', 'supercatid'
        for row in result:
            res.append(dict(zip(keys, row)))
        return res

    def get_code_names(self):
        cur = self.conn.cursor()
        cur.execute("select name, ifnull(memo,''), owner, date, cid, catid, color from code_name order by lower(name)")
        result = cur.fetchall()
        res = []
        keys = 'name', 'memo', 'owner', 'date', 'cid', 'catid', 'color'
        for row in result:
            res.append(dict(zip(keys, row)))
        return res

    def get_filenames(self):
        """ Get all filenames. As id, name, memo """
        cur = self.conn.cursor()
        cur.execute("select id, name, ifnull(memo,'') from source order by lower(name)")
        result = cur.fetchall()
        res = []
        for row in result:
            res.append({'id': row[0], 'name': row[1], 'memo': row[2]})
        return res

    def get_casenames(self):
        """ Get all case names. As id, name, memo. """
        cur = self.conn.cursor()
        cur.execute("select caseid, name, ifnull(memo,'') from cases order by lower(name)")
        result = cur.fetchall()
        res = []
        for row in result:
            res.append({'id': row[0], 'name': row[1], 'memo': row[2]})
        return res

    def get_text_filenames(self, ids=None):
        """ Get filenames, id, memo and mediapath of text files.
        param:
            ids: list of Integer ids for a restricted list of files. """

        if ids is None:
            ids = []
        sql = "select id, name, ifnull(memo,''), mediapath from source where (mediapath is Null or mediapath " \
              "like '/docs/%' or mediapath like 'docs:%') "
        if ids:
            str_ids = list(map(str, ids))
            sql += " and id in (" + ",".join(str_ids) + ")"
        sql += "order by lower(name)"
        cur = self.conn.cursor()
        cur.execute(sql)
        result = cur.fetchall()
        res = []
        keys = 'id', 'name', 'memo', 'mediapath'
        for row in result:
            res.append(dict(zip(keys, row)))
        return res

    def get_pdf_filenames(self, ids=None):
        """ Get id, filenames, memo and mediapath of pdf text files.
        param:
            ids: list of Integer ids for a restricted list of files. """

        if ids is None:
            ids = []
        sql = "select id, name, ifnull(memo,''), mediapath from source where mediapath is not Null and(mediapath " \
              "like '/docs/%' or mediapath like 'docs:%') and (mediapath like '%.pdf' or mediapath like '%.PDF')"
        if ids:
            str_ids = list(map(str, ids))
            sql += " and id in (" + ",".join(str_ids) + ")"
        sql += "order by lower(name)"
        cur = self.conn.cursor()
        cur.execute(sql)
        result = cur.fetchall()
        res = []
        keys = 'id', 'name', 'memo', 'mediapath'
        for row in result:
            res.append(dict(zip(keys, row)))
        return res

    def get_image_filenames(self, ids=None):
        """ Get filenames of image files only.
        param:
            ids: list of Integer ids for a restricted list of files. """

        if ids is None:
            ids = []
        sql = "select id, name, ifnull(memo,'') from source where mediapath like '/images/%' or mediapath like 'images:%'"
        if ids:
            str_ids = list(map(str, ids))
            sql += " and id in (" + ",".join(str_ids) + ")"
        sql += " order by lower(name)"
        cur = self.conn.cursor()
        cur.execute(sql)
        result = cur.fetchall()
        res = []
        for row in result:
            res.append({'id': row[0], 'name': row[1], 'memo': row[2]})
        return res

    def get_av_filenames(self, ids=None):
        """ Get filenames of audio video files only.
        param:
            ids: list of Integer ids for a restricted list of files. """

        if ids is None:
            ids = []
        sql = "select id, name, ifnull(memo,'') from source where "
        sql += "(mediapath like '/audio/%' or mediapath like 'audio:%' or mediapath like '/video/%' or mediapath like 'video:%') "
        if ids:
            str_ids = list(map(str, ids))
            sql += " and id in (" + ",".join(str_ids) + ")"
        sql += " order by lower(name)"
        cur = self.conn.cursor()
        cur.execute(sql)
        result = cur.fetchall()
        res = []
        for row in result:
            res.append({'id': row[0], 'name': row[1], 'memo': row[2]})
        return res

    def get_annotations(self):
        """ Get annotations for text files. """

        cur = self.conn.cursor()
        cur.execute("select anid, fid, pos0, pos1, memo, owner, date from annotation where owner=?",
                    [self.settings['codername'], ])
        result = cur.fetchall()
        res = []
        keys = 'anid', 'fid', 'pos0', 'pos1', 'memo', 'owner', 'date'
        for row in result:
            res.append(dict(zip(keys, row)))
        return res

    def get_codes_categories(self):
        """ Gets all the codes, categories.
        Called from code_text, code_av, code_image, reports, report_relations """

        cur = self.conn.cursor()
        categories = []
        cur.execute("select name, catid, owner, date, ifnull(memo,''), supercatid from code_cat order by lower(name)")
        result = cur.fetchall()
        keys = 'name', 'catid', 'owner', 'date', 'memo', 'supercatid'
        for row in result:
            categories.append(dict(zip(keys, row)))
        codes = []
        cur = self.conn.cursor()
        cur.execute("select name, ifnull(memo,''), owner, date, cid, catid, color from code_name order by lower(name)")
        result = cur.fetchall()
        keys = 'name', 'memo', 'owner', 'date', 'cid', 'catid', 'color'
        for row in result:
            codes.append(dict(zip(keys, row)))
        return codes, categories

    def check_bad_file_links(self):
        """ Check all linked files are present.
         Called from MainWindow.open_project, view_av.
         Returns:
             dictionary of id,name, mediapath for bad links
         """

        cur = self.conn.cursor()
        sql = "select id, name, mediapath from source where \
            substr(mediapath,1,6) = 'audio:' \
            or substr(mediapath,1,5) = 'docs:' \
            or substr(mediapath,1,7) = 'images:' \
            or substr(mediapath,1,6) = 'video:' order by name"
        cur.execute(sql)
        result = cur.fetchall()
        bad_links = []
        for r in result:
            if r[2][0:5] == "docs:" and not os.path.exists(r[2][5:]):
                bad_links.append({'name': r[1], 'mediapath': r[2], 'id': r[0]})
            if r[2][0:7] == "images:" and not os.path.exists(r[2][7:]):
                bad_links.append({'name': r[1], 'mediapath': r[2], 'id': r[0]})
            if r[2][0:6] == "video:" and not os.path.exists(r[2][6:]):
                bad_links.append({'name': r[1], 'mediapath': r[2], 'id': r[0]})
            if r[2][0:6] == "audio:" and not os.path.exists(r[2][6:]):
                bad_links.append({'name': r[1], 'mediapath': r[2], 'id': r[0]})
        return bad_links

    def write_config_ini(self, settings, ai_models):
        """ Stores settings for fonts, current coder, directory, and window sizes in .qualcoder folder
        Called by qualcoder.App.load_settings, qualcoder.MainWindow.open_project, settings.DialogSettings
        """

        config = configparser.ConfigParser()
        config['DEFAULT'] = settings
        # add AI models
        if len(ai_models) == 0:
            ai_models = self.ai_models_create_defaults()
        for model in ai_models:
            model_section = 'ai_model_' + model['name']
            config[model_section] = {}
            config[model_section]['desc'] = model['desc']
            config[model_section]['access_info_url'] = model['access_info_url']
            config[model_section]['large_model'] = model['large_model']
            config[model_section]['large_model_context_window'] = model['large_model_context_window']
            config[model_section]['fast_model'] = model['fast_model']
            config[model_section]['fast_model_context_window'] = model['fast_model_context_window']
            config[model_section]['api_base'] = model['api_base']
            config[model_section]['api_key'] = model['api_key']
        
        with open(self.configpath, 'w', encoding='utf-8') as configfile:
            config.write(configfile)            

    def _load_config_ini(self):
        """ load config settings, and convert some to Integer or Boolean. """

        config = configparser.ConfigParser()
        try:
            config.read(self.configpath, 'utf-8')
            default = config['DEFAULT']
            result = dict(default)
        except UnicodeDecodeError as err:
            logger.warning(f"_load_config_init, character decoding error: {err}")
            print(f"Could not load config.ini\n{err}")
            return {}

        if 'fontsize' in default:
            result['fontsize'] = default.getint('fontsize')
        if 'docfontsize' in default:
            result['docfontsize'] = default.getint('docfontsize')
        if 'treefontsize' in default:
            result['treefontsize'] = default.getint('treefontsize')
        if 'backup_num' in default:
            result['backup_num'] = default.getint('backup_num')
        if 'codetext_chunksize' in default:
            result['codetext_chunksize'] = default.getint('codetext_chunksize')
        if 'showids' in default:
            if default['showids'] == "False":
                result['showids'] = False
            else:
                result['showids'] = True
        if 'report_text_context_characters' in default:
            result['report_text_context_characters'] = default.getint('report_text_context_characters')
        
        # load AI model list
        ai_models = []
        for section in config.sections():
            if section.startswith('ai_model_'):
                model = {
                    'name': section[9:],
                    'desc': config[section]['desc'],
                    'access_info_url': config[section]['access_info_url'],
                    'large_model': config[section]['large_model'],
                    'large_model_context_window': config[section]['large_model_context_window'],
                    'fast_model': config[section]['fast_model'],
                    'fast_model_context_window': config[section]['fast_model_context_window'],
                    'api_base': config[section]['api_base'],
                    'api_key': config[section]['api_key']
                }
                ai_models.append(model)
        if len(ai_models) == 0: # no models loaded, create default
            ai_models = self.ai_models_create_defaults()
        return result, ai_models

    def ai_models_create_defaults(self):
        """Returns a list of the default AI model parameters
        """       
        models = [
            {
                'name': 'GPT-4-turbo',
                'desc': """The best model from OpenAI as of now for our purpose. 
You will need an an API-key from OpenAI and have payed credits in your account. 
OpenAI will charge a small amount for every use.""",
                'access_info_url': 'https://platform.openai.com/api-keys',
                'large_model': 'gpt-4-turbo',
                'large_model_context_window': '128000',
                'fast_model': 'gpt-4o-mini',
                'fast_model_context_window': '128000',
                'api_base': '',
                'api_key': ''
            },
            {
                'name': 'OpenAI_GPT4o',
                'desc': """Faster, cheaper, but slightly less powerful than GPT-4-turbo.  
You will need an an API-key from OpenAI and have payed credits in your account. 
OpenAI will charge a small amount for every use.""",
                'access_info_url': 'https://platform.openai.com/api-keys',
                'large_model': 'gpt-4o',
                'large_model_context_window': '128000',
                'fast_model': 'gpt-4o-mini',
                'fast_model_context_window': '128000',
                'api_base': '',
                'api_key': ''
            },
            {
                'name': 'Blablador',
                'desc': """A free and open source model (Mixtral 8x7B), excellent privacy, 
albeit not as powerful as GPT-4. 
Blablador is free to use and runs on a server of the Helmholtz Society, 
a large non-profit research organization in Germany. In order to gain 
access and get an API-key, you have to identify yourself once with your 
university, ORCID, GitHub, or Google account.""",
                'access_info_url': 'https://sdlaml.pages.jsc.fz-juelich.de/ai/guides/blablador_api_access/',
                'large_model': 'alias-large',
                'large_model_context_window': '32768',
                'fast_model': 'alias-fast',
                'fast_model_context_window': '32768',
                'api_base': 'https://helmholtz-blablador.fz-juelich.de:8000/v1',
                'api_key': ''
            }
        ]
        return models

    def check_and_add_additional_settings(self, settings_data, ai_models):
        """ Newer features include width and height settings for many dialogs and main window.
        timestamp format.
        dialog_crossovers IS dialog relations
        :param settings_data:  dictionary of most or all settings
        :return: dictionary of all settings
        """

        dict_len = len(settings_data)
        keys = ['mainwindow_geometry',
                'dialogcasefilemanager_w', 'dialogcasefilemanager_h',
                'dialogcodetext_splitter0', 'dialogcodetext_splitter1',
                'dialogcodetext_splitter_v0', 'dialogcodetext_splitter_v1',
                'dialogcodeimage_splitter0', 'dialogcodeimage_splitter1',
                'dialogcodeimage_splitter_h0', 'dialogcodeimage_splitter_h1',
                'dialogreportcodes_splitter0', 'dialogreportcodes_splitter1',
                'dialogreportcodes_splitter_v0', 'dialogreportcodes_splitter_v1',
                'dialogreportcodes_splitter_v2',
                'dialogjournals_splitter0', 'dialogjournals_splitter1',
                'dialogsql_splitter_h0', 'dialogsql_splitter_h1',
                'dialogsql_splitter_v0', 'dialogsql_splitter_v1',
                'dialogcasefilemanager_splitter0', 'dialogcasefilemanager_splitter1',
                'timestampformat', 'speakernameformat',
                'video_w', 'video_h',
                'codeav_abs_pos_x', 'codeav_abs_pos_y',
                'viewav_abs_pos_x', 'viewav_abs_pos_y',
                'viewav_video_pos_x', 'viewav_video_pos_y',
                'codeav_video_pos_x', 'codeav_video_pos_y',
                'dialogcodeav_splitter_0', 'dialogcodeav_splitter_1',
                'dialogcodeav_splitter_h0', 'dialogcodeav_splitter_h1',
                'dialogcodecrossovers_w', 'dialogcodecrossovers_h',
                'dialogcodecrossovers_splitter0', 'dialogcodecrossovers_splitter1',
                'dialogmanagelinks_w', 'dialogmanagelinks_h',
                'docfontsize', 'showids',
                'dialogreport_file_summary_splitter0', 'dialogreport_file_summary_splitter0',
                'dialogreport_code_summary_splitter0', 'dialogreport_code_summary_splitter0',
                'stylesheet', 'backup_num', 'codetext_chunksize',
                'report_text_context_characters', 'report_text_context_style',
                'ai_enable', 'ai_first_startup', 'ai_model_index'
                ]
        for key in keys:
            if key not in settings_data:
                settings_data[key] = 0
                if key == "mainwindow_geometry":
                    settings_data[key] = ""
                if key == "timestampformat":
                    settings_data[key] = "[hh.mm.ss]"
                if key == "speakernameformat":
                    settings_data[key] = "[]"
                if key == "backup_num":
                    settings_data[key] = 5
                if key == "codetext_chunksize":
                    settings_data[key] = 50000
                if key == 'showids':
                    settings_data[key] = False
                if key == 'report_text_context_style':
                    settings_data[key] = "Bold"
                if key == 'report_text_context_characters':
                    settings_data[key] = 150
                if key == 'ai_enable':
                    settings_data[key] = 'False'
                if key == 'ai_first_startup':
                    settings_data[key] = 'True' 
                if key == 'ai_model_index':
                    settings_data[key] = '0'
                    
        # Check AI models
        if len(ai_models) == 0: # no models loaded, create default
            ai_models = self.ai_models_create_defaults()

        # Write out new ini file, if needed
        if len(settings_data) > dict_len:
            self.write_config_ini(settings_data, ai_models)
        return settings_data, ai_models

    def merge_settings_with_default_stylesheet(self, settings):
        """ Stylesheet is coded to avoid potential data file import errors with pyinstaller.
        Various options for colour schemes:
        original, dark, blue, green, orange, purple, yellow, rainbow, native

        Orange #f89407

        Wild: QWidget {background: qlineargradient( x1:0 y1:0, x2:1 y2:0, stop:0 cyan, stop:1 blue);}
        color: qlineargradient(spread:pad, x1:0 y1:0, x2:1 y2:0, stop:0 rgba(0, 0, 0, 255),
        stop:1 rgba(255, 255, 255, 255));
        """

        style_dark = "* {font-size: 12px; background-color: #2a2a2a; color:#eeeeee;}\n\
        QWidget:focus {border: 2px solid #f89407;}\n\
        QDialog {border: 1px solid #707070;}\n\
        QFileDialog {font-size: 12px}\n\
        QCheckBox {border: None}\n\
        QCheckBox::indicator {border: 2px solid #808080; background-color: #2a2a2a;}\n\
        QCheckBox::indicator::checked {border: 2px solid #808080; background-color: orange;}\n\
        QComboBox {border: 1px solid #707070;}\n\
        QComboBox:hover {border: 2px solid #ffaa00;}\n\
        QGroupBox {border: None;}\n\
        QGroupBox:focus {border: 3px solid #ffaa00;}\n\
        QHeaderView::section {background-color: #505050; color: #ffce42;}\n\
        QLabel {border: none;}\n\
        QLabel#label_search_regex {background-color:#858585;}\n\
        QLabel#label_search_case_sensitive {background-color:#858585;}\n\
        QLabel#label_search_all_files {background-color:#858585;}\n\
        QLabel#label_font_size {background-color:#858585;}\n\
        QLabel#label_search_all_journals {background-color:#858585;}\n\
        QLabel#label_exports {background-color:#858585;}\n\
        QLabel#label_time_3 {background-color:#858585;}\n\
        QLabel#label_volume {background-color:#858585;}\n\
        QLabel#ai_output {background-color: #2a2a2a;}\n\
        QLabel:disabled {color: #707070;}\n\
        QLineEdit {border: 1px solid #858585;}\n\
        QListWidget::item:selected {border-left: 3px solid red; color: #eeeeee;}\n\
        QMenuBar::item:selected {background-color: #3498db; }\n\
        QMenu {border: 1px solid #858585;}\n\
        QMenu::item:selected {background-color: #3498db;}\n\
        QMenu::item:disabled {color: #707070;}\n\
        QPushButton {background-color: #858585;}\n\
        QPushButton:hover {border: 2px solid #ffaa00;}\n\
        QRadioButton::indicator {border: 1px solid #858585; background-color: #2a2a2a;}\n\
        QRadioButton::indicator::checked {border: 2px solid #858585; background-color: orange;}\n\
        QSlider::handle:horizontal {background-color: #f89407;}\n\
        QSplitter::handle {background-color: #909090;}\n\
        QSplitter::handle:horizontal {width: 2px;}\n\
        QSplitter::handle:vertical {height: 2px;}\n\
        QSplitterHandle:hover {}\n\
        QSplitter::handle:horizontal:hover {background-color: red;}\n\
        QSplitter::handle:vertical:hover {background-color: red;}\n\
        QSplitter::handle:pressed {background-color: red;}\n\
        QTabBar {border: 2px solid #858585;}\n\
        QTabBar::tab {border: 1px solid #858585; padding-left: 6px; padding-right: 6px;}\n\
        QTabBar::tab:selected {border: 2px solid #858585; background-color: #707070; margin-left: 3px;}\n\
        QTabBar::tab:!selected {border: 2px solid #858585; background-color: #2a2a2a; margin-left: 3px;}\n\
        QTabWidget::pane {border: 1px solid #858585;}\n\
        QTableWidget {border: 1px solid #ffaa00; gridline-color: #707070;}\n\
        QTableWidget:focus {border: 3px solid #ffaa00;}\n\
        QTextEdit {border: 1px solid #ffaa00; selection-color: #000000; selection-background-color:#ffffff;}\n\
        QTextEdit:focus {border: 2px solid #ffaa00;}\n\
        QToolTip {background-color: #2a2a2a; color:#eeeeee; border: 1px solid #f89407; }\n\
        QTreeWidget {font-size: 12px;}\n\
        QTreeView {background-color: #484848}\n\
        QTreeView::branch:selected {border-left: 2px solid red; color: #eeeeee;}"
        style_dark = style_dark.replace("* {font-size: 12", "* {font-size:" + str(settings.get('fontsize')))
        style_dark = style_dark.replace("QFileDialog {font-size: 12",
                                        "QFileDialog {font-size:" + str(settings.get('fontsize')))
        style_dark = style_dark.replace("QTreeWidget {font-size: 12",
                                        "QTreeWidget {font-size: " + str(settings.get('treefontsize')))

        style = "* {font-size: 12px; color: #000000;}\n\
        QWidget {background-color: #efefef; color: #000000; border: none;}\n\
        QWidget:focus {border: 1px solid #f89407;}\n\
        QDialog {border: 1px solid #808080;}\n\
        QFileDialog {font-size: 12px}\n\
        QComboBox {border: 1px solid #707070; background-color: #fafafa;}\n\
        QComboBox:hover,QPushButton:hover {border: 2px solid #f89407;}\n\
        QGroupBox {border-right: 1px solid #707070; border-bottom: 1px solid #707070;}\n\
        QGroupBox:focus {border: 3px solid #f89407;}\n\
        QPushButton {border-style: outset; border-width: 2px; border-radius: 2px; border-color: beige; padding: 2px;}\n\
        QPushButton:pressed {border-style: inset; background-color: white;}\n\
        QGraphicsView {border: 1px solid #808080}\n\
        QHeaderView::section {background-color: #f9f9f9}\n\
        QLineEdit {border: 1px solid #707070; background-color: #fafafa;}\n\
        QListWidget::item:selected {border-left: 2px solid red; color: #000000;}\n\
        QMenu {border: 1px solid #808080;}\n\
        QMenu::item:selected {background-color: #fafafa;}\n\
        QMenu::item:disabled {color: #707070;}\n\
        QSpinBox {border: 1px solid #808080;}\n\
        QSplitter::handle {background-color: #808080;}\n\
        QSplitter::handle:horizontal {width: 2px;}\n\
        QSplitter::handle:vertical {height: 2px;}\n\
        QSplitterHandle:hover {}\n\
        QSplitter::handle:horizontal:hover {background-color: red;}\n\
        QSplitter::handle:vertical:hover {background-color: red;}\n\
        QSplitter::handle:pressed {background-color: red;}\n\
        QTableWidget {border: 1px solid #f89407; gridline-color: #707070;}\n\
        QTableWidget:focus {border: 3px solid #f89407;}\n\
        QTabBar {border: 2px solid #808080;}\n\
        QTabBar::tab {background-color: #f9f9f9; border-top: #f9f9f9 4px solid; padding-left: 6px; padding-right: 6px;}\n\
        QTabBar::tab:selected {background-color: #f9f9f9; border-top: 3px solid #f89407; border-bottom: 3px solid #f89407;}\n\
        QTabWidget {border: none;}\n\
        QTextEdit {background-color: #fcfcfc; selection-color: #ffffff; selection-background-color:#000000;}\n\
        QTextEdit:focus {border: 2px solid #f89407;}\n\
        QPlainTextEdit {background-color: #fcfcfc; selection-color: #ffffff; selection-background-color:#000000;}\n\
        QPlainTextEdit:focus {border: 2px solid #f89407;}\n\
        QToolTip {background-color: #fffacd; color:#000000; border: 1px solid #f89407; }\n\
        QTreeWidget {font-size: 12px;}\n\
        QTreeView::branch:selected {border-left: 2px solid red; color: #000000;}"
        style = style.replace("* {font-size: 12", "* {font-size:" + str(settings.get('fontsize')))
        style = style.replace("QFileDialog {font-size: 12", "QFileDialog {font-size:" + str(settings.get('fontsize')))
        style = style.replace("QTreeWidget {font-size: 12",
                              "QTreeWidget {font-size: " + str(settings.get('treefontsize')))
        self.highlight_color = '#f89407'
        if self.settings['stylesheet'] == 'dark':
            return style_dark
        style_rainbow = style_dark
        if self.settings['stylesheet'] == 'rainbow':
            style_rainbow += "\nQDialog {background: qlineargradient(x1:0, y1:0, x2:1, y2:1, stop:0.2 black, " \
                             "stop:0.27 red, stop:0.31 yellow, stop:0.35 green, stop:0.39 #306eff, stop:0.42 blue, " \
                             "stop:0.45 darkMagenta, stop:0.5 black);}"
            style_rainbow += "\nQFrame#line {background-color: none;}"
            style_rainbow += "\nQFrame#line_2 {background-color: none;}"
            style_rainbow += "\nQFrame#line_3 {background-color: none;}"
            style_rainbow += "\nQFrame#line_4 {background-color: none;}"
            style_rainbow += "\nQSlider {background-color: none;}"
            style_rainbow += "\nQGroupBox {background-color: none;}"
            return style_rainbow
        if self.settings['stylesheet'] == "orange":
            style = style.replace("#efefef", "#ffcba4")
            style = style.replace("#f89407", "#306eff")
            self.highlight_color = "#306eff"
        if self.settings['stylesheet'] == "yellow":
            style = style.replace("#efefef", "#f9e79f")
        if self.settings['stylesheet'] == "green":
            style = style.replace("#efefef", "#c8e6c9")
            style = style.replace("#f89407", "#ea202c")
            self.highlight_color = "#ea202c"
        if self.settings['stylesheet'] == "blue":
            style = style.replace("#efefef", "#cbe9fa")
            style = style.replace("#f89407", "#303f9f")
            self.highlight_color = "#303f9f"
        if self.settings['stylesheet'] == "purple":
            style = style.replace("#efefef", "#dfe2ff")
            style = style.replace("#f89407", "#ca1b9a")
            self.highlight_color = "#ca1b9a"
        if self.settings['stylesheet'] == "native":
            style = "* {font-size: 12px;}"
            style += "\nQGroupBox { border: none; background-color: transparent;}"
            palette = QtWidgets.QApplication.instance().palette()
            self.highlight_color = palette.color(QtGui.QPalette.ColorRole.Highlight).name(QtGui.QColor.NameFormat.HexRgb)
        return style

    def load_settings(self):
        result, ai_models = self._load_config_ini()
        # Check keys
        if (not len(result) or 'codername' not in result.keys() or 'stylesheet' not in result.keys() or
                'speakernameformat' not in result.keys()):
            # create default:
            ai_models = self.ai_models_create_defaults()
            self.write_config_ini(self.default_settings, ai_models)
            logger.info('Initialized config.ini')
            result, ai_models = self._load_config_ini()
        # codername is also legacy, v2.8 plus keeps current coder name in database project table
        if result['codername'] == "":
            result['codername'] = "default"
        result, ai_models = self.check_and_add_additional_settings(result, ai_models)
        # TODO TEMPORARY delete, legacy
        if result['speakernameformat'] == 0:
            result['speakernameformat'] = "[]"
        if result['stylesheet'] == 0:
            result['stylesheet'] = "native"
        return result, ai_models

    @property
    def default_settings(self):
        """ Standard Settings for config.ini file. """
        return {
            'backup_num': 5,
            'codername': 'default',
            'font': 'Noto Sans',
            'fontsize': 12,
            'docfontsize': 12,
            'treefontsize': 12,
            'directory': os.path.expanduser('~'),
            'showids': False,
            'language': 'en',
            'backup_on_open': True,
            'backup_av_files': True,
            'timestampformat': "[hh.mm.ss]",
            'speakernameformat': "[]",
            'mainwindow_geometry': '',
            'dialogcodetext_splitter0': 1,
            'dialogcodetext_splitter1': 1,
            'dialogcodetext_splitter_v0': 1,
            'dialogcodetext_splitter_v1': 1,
            'dialogcodeimage_splitter0': 1,
            'dialogcodeimage_splitter1': 1,
            'dialogcodeimage_splitter_h0': 1,
            'dialogcodeimage_splitter_h1': 1,
            'dialogreportcodes_splitter0': 1,
            'dialogreportcodes_splitter1': 1,
            'dialogreportcodes_splitter_v0': 30,
            'dialogreportcodes_splitter_v1': 30,
            'dialogreportcodes_splitter_v2': 30,
            'dialogjournals_splitter0': 1,
            'dialogjournals_splitter1': 1,
            'dialogsql_splitter_h0': 1,
            'dialogsql_splitter_h1': 1,
            'dialogsql_splitter_v0': 1,
            'dialogsql_splitter_v1': 1,
            'dialogcasefilemanager_w': 0,
            'dialogcasefilemanager_h': 0,
            'dialogcasefilemanager_splitter0': 1,
            'dialogcasefilemanager_splitter1': 1,
            'video_w': 0,
            'video_h': 0,
            'viewav_video_pos_x': 0,
            'viewav_video_pos_y': 0,
            'codeav_video_pos_x': 0,
            'codeav_video_pos_y': 0,
            'codeav_abs_pos_x': 0,
            'codeav_abs_pos_y': 0,
            'dialogcodeav_splitter_0': 0,
            'dialogcodeav_splitter_1': 0,
            'dialogcodeav_splitter_h0': 0,
            'dialogcodeav_splitter_h1': 0,
            'viewav_abs_pos_x': 0,
            'viewav_abs_pos_y': 0,
            'dialogcodecrossovers_w': 0,
            'dialogcodecrossovers_h': 0,
            'dialogcodecrossovers_splitter0': 0,
            'dialogcodecrossovers_splitter1': 0,
            'dialogmanagelinks_w': 0,
            'dialogmanagelinks_h': 0,
            'bookmark_file_id': 0,
            'bookmark_pos': 0,
            'dialogreport_file_summary_splitter0': 100,
            'dialogreport_file_summary_splitter1': 100,
            'dialogreport_code_summary_splitter0': 100,
            'dialogreport_code_summary_splitter1': 100,
            'stylesheet': 'native',
            'report_text_context_chars': 150,
            'report_text_context-style': 'Bold',
            'codetext_chunksize': 50000,
            'ai_enable': 'False',
            'ai_first_startup': 'True',
            'ai_model_index': -1
        }

    def get_file_texts(self, file_ids=None):
        """ Get the texts of all text files as a list of dictionaries.
        Called by DialogCodeText.search_for_text
        param:
            fileids - a list of fileids or None
        """

        cur = self.conn.cursor()
        if file_ids is not None:
            cur.execute(
                "select name, id, fulltext, ifnull(memo, ''), owner, date, mediapath from "
                "source where id in (?) and fulltext is not null order by name", file_ids)
        else:
            cur.execute(
                "select name, id, fulltext, ifnull(memo,''), owner, date, mediapath "
                "from source where fulltext is not null order by name")
        keys = 'name', 'id', 'fulltext', 'memo', 'owner', 'date', 'mediapath'
        result = []
        for row in cur.fetchall():
            result.append(dict(zip(keys, row)))
        return result

    def get_pdf_file_texts(self, file_ids=None):
        """ Get the texts of all text files as a list of dictionaries.
        Called by DialogCodePdf.search_for_text
        param:
            fileids - a list of fileids or None
        """

        cur = self.conn.cursor()
        if file_ids is not None:
            cur.execute(
                "select name, id, fulltext, ifnull(memo, ''), owner, date, mediapath from "
                "source where id in (?) and fulltext is not null and mediapath is not Null and "
                "(mediapath like '/docs/%' or mediapath like 'docs:%') and "
                "(mediapath like '%.pdf' or mediapath like '%.PDF') order by name", file_ids)
        else:
            cur.execute(
                "select name, id, fulltext, ifnull(memo,''), owner, date, mediapath "
                "from source where fulltext is not null and mediapath is not Null and "
                "(mediapath like '/docs/%' or mediapath like 'docs:%') and "
                "(mediapath like '%.pdf' or mediapath like '%.PDF') order by name")
        keys = 'name', 'id', 'fulltext', 'memo', 'owner', 'date', 'mediapath'
        result = []
        for row in cur.fetchall():
            result.append(dict(zip(keys, row)))
        return result

    def get_journal_texts(self, journal_ids=None):
        """ Get the texts of all journals as a list of dictionaries.
        Called by DialogJournals.search_for_text
        param:
            jids - a list of jids or None
        """

        cur = self.conn.cursor()
        if journal_ids is not None:
            cur.execute(
                "select name, jid, jentry, owner, date from journal where jid in (?)",
                journal_ids
            )
        else:
            cur.execute("select name, jid, jentry, owner, date from journal order by date desc")
        keys = 'name', 'jid', 'jentry', 'owner', 'date'
        result = []
        for row in cur.fetchall():
            result.append(dict(zip(keys, row)))
        return result

    def get_coder_names_in_project(self):
        """ Get all coder names from all tables and from the config.ini file
        Design flaw is that current codername is not stored in a specific table in Database Versions 1 to 4.
        Coder name is stored in Database version 5.
        Current coder name is in position 0.
        """

        # Try except, as there may not be an open project, and might be an older <= v4 database
        try:
            cur = self.conn.cursor()
            cur.execute("select codername from project")
            res = cur.fetchone()
            if res[0] is not None:
                self.settings['codername'] = res[0]
        except sqlite3.OperationalError:
            pass
        # For versions 1 to 4, current coder name stored in the config.ini file, so is added here.
        coder_names = [self.settings['codername']]
        try:
            cur = self.conn.cursor()
            sql = "select owner from code_image union select owner from code_text union select owner from code_av "
            sql += "union select owner from cases union select owner from source union select owner from code_name"
            cur.execute(sql)
            res = cur.fetchall()
            for r in res:
                if r[0] not in coder_names:
                    coder_names.append(r[0])
        except sqlite3.OperationalError:
            pass
        return coder_names
    
    """
    def get_ai_api_key(self, key='', parent_window=None) -> str:
        api_key_msg = _(
'Please read this important note about access to GPT-4:\n\
\n\
The AI integration in qualcoder needs an API key from OpenAI to access GPT-4. Follow these steps to get one:\n\
1) Go to "https://platform.openai.com" \n\
2) Sign up for an account (or log in if you already have one)\n\
3) In the menu on the far left of the page, select "API keys"\n\
4) Create a new key, copy it and enter it here.\n\
\n\
The access to GPT-4 via the OpenAI API is not free (and also not included in ChatGPT Plus). As a new user, \n\
you might get free credits from OpenAI. After that, you\'ll have to buy new credits on the OpenAI platform. \n\
The charging works on a per-request-basis and will be only a few cents for a single request. This money \n\
goes directly to OpenAI. The authors of qualcoder are not involved in this in any way. We try to limit the number \n\
of requests as much as possible. But it is still advisable to set a monthly "usage limit" in your OpenAI account \n\
($10 will go a long way). \n\
Liability: Please understand that the authors and copyright holders of qualcoder will under no circumstances be \n\
liable for any costs resulting from the usage of the OpenAI API, even if these costs are caused by a malfunction \n\
of the app. See the license of qualcoder for more details. Thank you.\n\
\n\
Please enter your OpenAI api key here:')   
        dialog = QtWidgets.QInputDialog(parent_window)
        dialog.setStyleSheet("* {font-size:" + str(self.settings['fontsize']) + "pt} ")
        dialog.setWindowTitle(_("OpenAI api key"))
        # dialog.setWindowFlags(self.windowFlags() & ~QtCore.Qt.WindowType.WindowContextHelpButtonHint)
        dialog.setInputMode(QtWidgets.QInputDialog.InputMode.TextInput)
        dialog.setLabelText(api_key_msg)
        dialog.setTextValue(key)
        # dialog.resize(200, 20)
        ok = dialog.exec()
        if not ok:
            return ''
        else:
            return str(dialog.textValue())
    """
        
    #def prepare_ai(self, parent_window=None) -> bool:
    """Checks if all the conditions are met to use the ai integration.
        Downloads the embeddings model and asks for an OpenAI api key 
        if necessary.    
        """
    """
        curr_model = self.ai_models[int(self.settings['ai_model_index'])]
        if curr_model['api_key'] == '':
            curr_model['api_key'] = self.get_ai_api_key(key='', parent_window=parent_window)
            if self.settings['open_ai_api_key'] == '':
                self.settings['ai_enable'] = 'False'
                return False
    """
    """
        if self.settings['open_ai_api_key'] == '':
            self.settings['open_ai_api_key'] = self.get_ai_api_key(key='', parent_window=parent_window)
            if self.settings['open_ai_api_key'] == '':
                self.settings['ai_enable'] = 'False'
                return False
    """
    """
        # embeddings model download:
        if not self.sources_vectorstore.embedding_model_is_cached():
            model_download_msg = _('\
Since you are using the AI integration for the first time, \
qualcoder needs to download and install some \
additional components. \n\
\n\
This will download about 2.5 GB of data. Do you \n\
want to continue?\
')
            mb = QtWidgets.QMessageBox(parent=parent_window)
            mb.setWindowTitle(_('Download AI components'))
            mb.setText(model_download_msg)
            mb.setStandardButtons(QtWidgets.QMessageBox.StandardButton.Ok|
                                QtWidgets.QMessageBox.StandardButton.Abort)
            mb.setStyleSheet('* {font-size: ' + str(self.settings['fontsize']) + 'pt}')            
            if mb.exec() == QtWidgets.QMessageBox.StandardButton.Ok: 
                pd = QtWidgets.QProgressDialog(
                    labelText='                              ', 
                    minimum=0, maximum=100, 
                    parent=parent_window)
                pd.setWindowModality(QtCore.Qt.WindowModality.WindowModal)
                pd.setStyleSheet('* {font-size: ' + str(self.settings['fontsize']) + 'pt}')
                pd.setWindowTitle(_('Download AI components'))
                pd.setAutoClose(False)
                pd.show()
                self.sources_vectorstore.download_embedding_model()
                while self.sources_vectorstore.download_model_running:
                    if pd.wasCanceled():
                        self.sources_vectorstore.download_model_cancel = True
                        self.settings['ai_enable'] = 'False'
                        return False
                    else:
                        msg = self.sources_vectorstore.download_model_msg
                        msgs = msg.split(':')
                        if len(msgs) > 1:
                            pd.setValue(int(''.join(filter(str.isdigit, msgs[1]))))
                            msg = msgs[0]
                        else:
                            pd.setValue(0)
                            
                        #percent_done = re.search(r'(\d+(\.\d+)?)%', msg)
                        #if percent_done:
                        #    pd.setValue(int(percent_done.group(1)))
                        #    msg = msg[:-1*(len(percent_done.group(1)) + 1)]
                        #else:
                        #    pd.setValue(0)
                        pd.setLabelText(_('Downloading ') + msg)
                        QtWidgets.QApplication.processEvents() # update the progress dialog
                        time.sleep(0.01)
                pd.close()
            else:
                self.settings['ai_enable'] = 'False'
                return False
        return True    
    """
     
    def save_backup(self, suffix=""):
        """ Save a date and hours stamped backup.
        Do not back up if the name already exists.
        A backup can be generated in the subsequent hour.
        params:
            suffix : String to add to end of backup name. Use this for special ops
        """

        nowdate = datetime.datetime.now().astimezone().strftime("%Y%m%d_%H")  # -%S")
        backup = f"{self.project_path[0:-4]}_BKUP_{nowdate}{suffix}.qda"
        # Do not try and create another backup with same date and hour, unless suffix present
        result = os.path.exists(backup)
        if result and suffix == "":
            return f"Backup exists already with this name: {backup}", backup
        msg = ""
        if self.settings['backup_av_files'] == 'True':
            try:
                shutil.copytree(self.project_path, backup, ignore=shutil.ignore_patterns('*.lock'))
            except FileExistsError as err:
                msg = _("There is already a backup with this name")
                print(f"{err}\nmsg")
                logger.warning(_(msg) + f"\n{err}")
        else:
            shutil.copytree(self.project_path, backup,
                            ignore=shutil.ignore_patterns('*.lock', '*.mp3', '*.wav', '*.mp4', '*.mov', '*.ogg',
                                                          '*.wmv', '*.MP3',
                                                          '*.WAV', '*.MP4', '*.MOV', '*.OGG', '*.WMV'))
            # self.ui.textEdit.append(_("WARNING: audio and video files NOT backed up. See settings."))
            msg = _("WARNING: audio and video files NOT backed up. See settings.") + "\n"
        # self.ui.textEdit.append(_("Project backup created: ") + backup)
        msg += _("Project backup created: ") + backup
        # Delete backup path - delete the backup if no changes occurred in the project during the session
        self.delete_backup_path_name = backup
        return msg, backup


class MainWindow(QtWidgets.QMainWindow):
    """ Main GUI window.
    Project data is stored in a directory with .qda suffix
    core data is stored in data.qda sqlite file.
    Journal and coding dialogs can be shown non-modally - multiple dialogs open.
    There is a risk of a clash if two coding windows are open with the same file text or
    two journals open with the same journal entry.

    Note: App.settings does not contain projectName, conn or path (to database)
    app.project_name and app.project_path contain these.
    """

    project = {"databaseversion": "", "date": "", "memo": "", "about": ""}
    recent_projects = []  # a list of recent projects for the qmenu

    def __init__(self, app, force_quit=False):
        """ Set up user interface from ui_main.py file. """
        self.app = app
        self.force_quit = force_quit
        self.journal_display = None

        self.heartbeat_thread = None
        self.heartbeat_worker = None
        self.lock_file_path = ''
        
        if platform.system() == "Windows" and self.app.settings['stylesheet'] == "native":
            # Make 'Fusion' the standard native style on Windows, as Qt recommends here: https://www.qt.io/blog/dark-mode-on-windows-11-with-qt-6.5 
            # The default 'Windows' style seems partially broken at the moment, especially in combination with the native dark mode. 
            # On macOS, 'Fusion' is the default style anyways (automatically chosen by Qt).
            QtWidgets.QApplication.instance().setStyle("Fusion")
       
        QtWidgets.QMainWindow.__init__(self)
        self.ui = Ui_MainWindow()
        self.ui.setupUi(self)
        # Test of macOS menu bar
        if self.app.settings['stylesheet'] == "native":
            self.ui.menubar.setNativeMenuBar(True)
        else:
            self.ui.menubar.setNativeMenuBar(False)
        # self.get_latest_github_release()
        try:
            # Restore main window geometry (size, position, maximized state) from config
            geometry_hex = self.app.settings.get('mainwindow_geometry', '')
            if geometry_hex:
                self.restoreGeometry(QtCore.QByteArray.fromHex(geometry_hex.encode('utf-8')))
        except KeyError:
            pass
        self.hide_menu_options()
        font = f'font: {self.app.settings["fontsize"]}pt "{self.app.settings["font"]}";'
        self.setStyleSheet(font)
        self.init_ui()
        self.ui.tabWidget.setCurrentIndex(0)
        self.show()
        QtWidgets.QApplication.processEvents() 
        # Setup AI
        from qualcoder.ai_llm import AiLLM
        self.app.ai = AiLLM(self.app, self.ui.textEdit)
        # First start? Ask if user wants to enable ai integration or not
        if self.app.settings['ai_first_startup'] == 'True' and self.app.settings['ai_enable'] == 'False':
            msg = _('Welcome\n\n\
The new AI enhanced functions in QualCoder need some additional setup. \
Do you want to enable the AI and start the setup? \
You can also do this later by starting the AI Setup Wizard from the AI menu in the main window. \
Click "Yes" to start now.')
            msg_box = QtWidgets.QMessageBox(self)
            msg_box.setStyleSheet("* {font-size:" + str(self.app.settings['fontsize']) + "pt} ")
            reply = msg_box.question(self, _('AI Integration'),
                                            msg, QtWidgets.QMessageBox.StandardButton.Yes,
                                            QtWidgets.QMessageBox.StandardButton.No)
            if reply == QtWidgets.QMessageBox.StandardButton.Yes:
                self.ai_setup_wizard() # (will also init the llm)
        else:
            self.app.ai.init_llm(self)      
        self.app.settings['ai_first_startup'] = 'False'
        self.app.write_config_ini(self.app.settings, self.app.ai_models)
    
    def init_ui(self):
        """ Set up menu triggers """

        # Project menu
        self.ui.actionCreate_New_Project.triggered.connect(self.new_project)
        self.ui.actionCreate_New_Project.setShortcut('Ctrl+N')
        self.ui.actionOpen_Project.triggered.connect(self.open_project)
        self.ui.actionOpen_Project.setShortcut('Ctrl+O')
        self.fill_recent_projects_menu_actions()
        self.ui.actionProject_Memo.triggered.connect(self.project_memo)
        self.ui.actionProject_Memo.setShortcut('Ctrl+M')
        self.ui.actionClose_Project.triggered.connect(self.close_project)
        self.ui.actionClose_Project.setShortcut('Alt+X')
        self.ui.actionSettings.triggered.connect(self.change_settings)
        self.ui.actionSettings.setShortcut('Alt+S')
        self.ui.actionProject_summary.triggered.connect(self.project_summary_report)
        self.ui.actionProject_Exchange_Export.triggered.connect(self.refi_project_export)
        self.ui.actionREFI_Codebook_export.triggered.connect(self.refi_codebook_export)
        self.ui.actionREFI_Codebook_import.triggered.connect(self.refi_codebook_import)
        self.ui.actionREFI_QDA_Project_import.triggered.connect(self.refi_project_import)
        self.ui.actionRQDA_Project_import.triggered.connect(self.rqda_project_import)
        self.ui.actionExport_codebook.triggered.connect(self.codebook)
        self.ui.actionExport_codebook_with_memos.triggered.connect(self.codebook_with_memos)
        self.ui.actionExit.triggered.connect(self.closeEvent)
        self.ui.actionExit.setShortcut('Ctrl+Q')
        self.ui.actionImport_plain_text_codes_list.triggered.connect(self.import_plain_text_codes)
        # Manage menu
        self.ui.actionManage_files.setShortcut('Alt+F')
        self.ui.actionManage_files.triggered.connect(self.manage_files)
        self.ui.actionManage_journals.triggered.connect(self.journals)
        self.ui.actionManage_journals.setShortcut('Alt+J')
        self.ui.actionManage_cases.triggered.connect(self.manage_cases)
        self.ui.actionManage_cases.setShortcut('Alt+C')
        self.ui.actionManage_attributes.triggered.connect(self.manage_attributes)
        self.ui.actionManage_attributes.setShortcut('Alt+A')
        self.ui.actionImport_survey_2.triggered.connect(self.import_survey)
        self.ui.actionImport_survey_2.setShortcut('Ctrl+I')
        self.ui.actionManage_bad_links_to_files.triggered.connect(self.manage_bad_file_links)
        self.ui.actionManage_references.setShortcut('Alt+R')
        self.ui.actionManage_references.triggered.connect(self.manage_references)
        self.ui.actionImport_twitter_data.triggered.connect(self.import_twitter)
        # Coding menu
        self.ui.actionCodes.triggered.connect(self.text_coding)
        self.ui.actionCodes.setShortcut('Alt+T')
        self.ui.actionCode_image.triggered.connect(self.image_coding)
        self.ui.actionCode_image.setShortcut('Alt+I')
        self.ui.actionCode_audio_video.triggered.connect(self.av_coding)
        self.ui.actionCode_audio_video.setShortcut('Alt+V')
        self.ui.actionCode_pdf.triggered.connect(self.pdf_coding)
        self.ui.actionColour_scheme.setShortcut('Alt+E')
        self.ui.actionColour_scheme.triggered.connect(self.code_color_scheme)
        self.ui.actionCode_organiser.triggered.connect(self.code_organiser)
        # Reports menu
        self.ui.actionCoding_reports.setShortcut('Alt+K')
        self.ui.actionCoding_reports.triggered.connect(self.report_coding)
        self.ui.actionCoding_comparison.setShortcut('Alt+L')
        self.ui.actionCoding_comparison.triggered.connect(self.report_coding_comparison)
        self.ui.actionCoding_comparison_by_file.setShortcut('Alt+M')
        self.ui.actionCoding_comparison_by_file.triggered.connect(self.report_compare_coders_by_file)
        self.ui.actionCode_frequencies.setShortcut('Alt+N')
        self.ui.actionCode_frequencies.triggered.connect(self.report_code_frequencies)
        self.ui.actionFile_summary.setShortcut('Alt+O')
        self.ui.actionFile_summary.triggered.connect(self.report_file_summary)
        self.ui.actionCode_summary.setShortcut('Alt+P')
        self.ui.actionCode_summary.triggered.connect(self.report_code_summary)
        self.ui.actionCode_relations.setShortcut('Alt+Q')
        self.ui.actionCode_relations.triggered.connect(self.report_code_relations)
        self.ui.actionCode_text_exact_matches.triggered.connect(self.report_exact_text_matches)
        self.ui.actionView_Graph.setShortcut('Alt+G')
        self.ui.actionView_Graph.triggered.connect(self.view_graph_original)
        self.ui.actionCharts.setShortcut('Alt+U')
        self.ui.actionCharts.triggered.connect(self.view_charts)
        # TODO self.ui.actionText_mining.triggered.connect(self.text_mining)
        self.ui.actionSQL_statements.setShortcut('Alt+D')
        self.ui.actionSQL_statements.triggered.connect(self.report_sql)
        # AI menu
        self.ui.actionAI_Setup_wizard.triggered.connect(self.ai_setup_wizard)
        self.ui.actionAI_Settings.triggered.connect(self.ai_settings)
        self.ui.actionAI_Rebuild_internal_memory.triggered.connect(self.ai_rebuild_memory)
        self.ui.actionAI_Edit_Project_Info.triggered.connect(self.project_memo)
        self.ui.actionAI_Prompts.triggered.connect(self.ai_prompts)
        self.ui.actionAI_Chat.triggered.connect(self.ai_go_chat)
        self.ui.actionAI_Search_and_Coding.triggered.connect(self.ai_go_search)
        # Help menu
        self.ui.actionContents.setShortcut('Alt+H')
        self.ui.actionContents.triggered.connect(self.help)
        self.ui.actionAbout.setShortcut('Alt+Y')
        self.ui.actionAbout.triggered.connect(self.about)
        self.ui.actionSpecial_functions.setShortcut('Alt+Z')
        self.ui.actionSpecial_functions.triggered.connect(self.special_functions)
        self.ui.actionMenu_Key_Shortcuts.triggered.connect(self.display_menu_key_shortcuts)
<<<<<<< HEAD
        # Ensure the action_log always scrolls to the very bottom once new log entries are added:
        self.ui.textEdit.verticalScrollBar().rangeChanged.connect(self.action_log_scroll_bottom)

        font = f"font: {self.app.settings['fontsize']}pt "
        font += '"' + self.app.settings['font'] + '";'
=======
        font = f'font: {self.app.settings["fontsize"]}pt {self.app.settings["font"]}";'
>>>>>>> 3cf26e39
        self.setStyleSheet(font)
        self.ui.textEdit.setReadOnly(True)
        self.settings_report()
        
        self.ui.tabWidget.setCurrentIndex(0)
        
        self.ai_chat()
        
    def resizeEvent(self, new_size):
        """ Update the widget size details in the app.settings variables """

        self.app.settings['mainwindow_w'] = new_size.size().width()
        self.app.settings['mainwindow_h'] = new_size.size().height()

    def fill_recent_projects_menu_actions(self):
        """ Get the recent projects from the .qualcoder txt file.
        Add up to five recent projects to the menu. """

        self.recent_projects = self.app.read_previous_project_paths()
        if len(self.recent_projects) == 0:
            return
        # Removes the qtdesigner default action. Also clears the section when a project is closed
        # so that the options for recent projects can be updated
        self.ui.menuOpen_Recent_Project.clear()
        for i, r in enumerate(self.recent_projects):
            display_name = r
            if len(r.split("|")) == 2:
                display_name = r.split("|")[1]
            if i == 0:
                action0 = QtGui.QAction(display_name, self)
                self.ui.menuOpen_Recent_Project.addAction(action0)
                action0.triggered.connect(self.project0)
            if i == 1:
                action1 = QtGui.QAction(display_name, self)
                self.ui.menuOpen_Recent_Project.addAction(action1)
                action1.triggered.connect(self.project1)
            if i == 2:
                action2 = QtGui.QAction(display_name, self)
                self.ui.menuOpen_Recent_Project.addAction(action2)
                action2.triggered.connect(self.project2)
            if i == 3:
                action3 = QtGui.QAction(display_name, self)
                self.ui.menuOpen_Recent_Project.addAction(action3)
                action3.triggered.connect(self.project3)
            if i == 4:
                action4 = QtGui.QAction(display_name, self)
                self.ui.menuOpen_Recent_Project.addAction(action4)
                action4.triggered.connect(self.project4)
            if i == 5:
                action5 = QtGui.QAction(display_name, self)
                self.ui.menuOpen_Recent_Project.addAction(action5)
                action5.triggered.connect(self.project5)

    def project0(self):
        self.open_project(self.recent_projects[0])

    def project1(self):
        self.open_project(self.recent_projects[1])

    def project2(self):
        self.open_project(self.recent_projects[2])

    def project3(self):
        self.open_project(self.recent_projects[3])

    def project4(self):
        self.open_project(self.recent_projects[4])

    def project5(self):
        self.open_project(self.recent_projects[5])

    def hide_menu_options(self):
        """ No project opened, hide most menu options.
         Enable project import options.
         Called by init and by close_project. """

        # Project menu
        self.ui.actionClose_Project.setEnabled(False)
        self.ui.actionProject_Memo.setEnabled(False)
        self.ui.actionProject_Exchange_Export.setEnabled(False)
        self.ui.actionREFI_Codebook_export.setEnabled(False)
        self.ui.actionREFI_Codebook_import.setEnabled(False)
        self.ui.actionREFI_QDA_Project_import.setEnabled(True)
        self.ui.actionRQDA_Project_import.setEnabled(True)
        self.ui.actionExport_codebook.setEnabled(False)
        self.ui.actionImport_plain_text_codes_list.setEnabled(False)
        # Manage menu
        self.ui.actionManage_files.setEnabled(False)
        self.ui.actionManage_journals.setEnabled(False)
        self.ui.actionManage_cases.setEnabled(False)
        self.ui.actionManage_attributes.setEnabled(False)
        self.ui.actionImport_survey_2.setEnabled(False)
        self.ui.actionManage_bad_links_to_files.setEnabled(False)
        self.ui.actionManage_references.setEnabled(False)
        self.ui.actionImport_twitter_data.setEnabled(False)
        # Coding menu
        self.ui.actionCodes.setEnabled(False)
        self.ui.actionCode_image.setEnabled(False)
        self.ui.actionCode_audio_video.setEnabled(False)
        self.ui.actionCode_pdf.setEnabled(False)
        self.ui.actionColour_scheme.setEnabled(False)
        self.ui.actionCode_organiser.setEnabled(False)
        # Reports menu
        self.ui.actionCoding_reports.setEnabled(False)
        self.ui.actionCoding_comparison.setEnabled(False)
        self.ui.actionCoding_comparison_by_file.setEnabled(False)
        self.ui.actionCode_frequencies.setEnabled(False)
        self.ui.actionCode_relations.setEnabled(False)
        self.ui.actionCode_text_exact_matches.setEnabled(False)
        self.ui.actionText_mining.setEnabled(False)
        self.ui.actionSQL_statements.setEnabled(False)
        self.ui.actionFile_summary.setEnabled(False)
        self.ui.actionCode_summary.setEnabled(False)
        self.ui.actionCategories.setEnabled(False)
        self.ui.actionView_Graph.setEnabled(False)
        self.ui.actionCharts.setEnabled(False)
        # Help menu
        self.ui.actionSpecial_functions.setEnabled(False)

    def show_menu_options(self):
        """ Project opened, show most menu options.
         Disable project import options. """

        # Project menu
        self.ui.actionClose_Project.setEnabled(True)
        self.ui.actionProject_Memo.setEnabled(True)
        self.ui.actionProject_Exchange_Export.setEnabled(True)
        self.ui.actionREFI_Codebook_export.setEnabled(True)
        self.ui.actionREFI_Codebook_import.setEnabled(True)
        self.ui.actionREFI_QDA_Project_import.setEnabled(True)
        self.ui.actionRQDA_Project_import.setEnabled(True)
        self.ui.actionExport_codebook.setEnabled(True)
        self.ui.actionImport_plain_text_codes_list.setEnabled(True)
        # Manage menu
        self.ui.actionManage_files.setEnabled(True)
        self.ui.actionManage_journals.setEnabled(True)
        self.ui.actionManage_cases.setEnabled(True)
        self.ui.actionManage_attributes.setEnabled(True)
        self.ui.actionImport_survey_2.setEnabled(True)
        self.ui.actionManage_references.setEnabled(True)
        self.ui.actionImport_twitter_data.setEnabled(True)
        # Coding menu
        self.ui.actionCodes.setEnabled(True)
        self.ui.actionCode_image.setEnabled(True)
        self.ui.actionCode_audio_video.setEnabled(True)
        self.ui.actionCode_pdf.setEnabled(True)
        self.ui.actionColour_scheme.setEnabled(True)
        self.ui.actionCode_organiser.setEnabled(True)
        # Reports menu
        self.ui.actionCoding_reports.setEnabled(True)
        self.ui.actionCoding_comparison.setEnabled(True)
        self.ui.actionCoding_comparison_by_file.setEnabled(True)
        self.ui.actionCode_frequencies.setEnabled(True)
        self.ui.actionCode_relations.setEnabled(True)
        self.ui.actionCode_text_exact_matches.setEnabled(True)
        self.ui.actionSQL_statements.setEnabled(True)
        self.ui.actionFile_summary.setEnabled(True)
        self.ui.actionCode_summary.setEnabled(True)
        self.ui.actionCategories.setEnabled(True)
        self.ui.actionView_Graph.setEnabled(True)
        self.ui.actionCharts.setEnabled(True)
        # Help menu
        self.ui.actionSpecial_functions.setEnabled(True)

        # TODO FOR FUTURE EXPANSION text mining
        self.ui.actionText_mining.setEnabled(False)
        self.ui.actionText_mining.setVisible(False)

    def keyPressEvent(self, event):
        """ Used to open top level menus. """
        key = event.key()
        mods = QtWidgets.QApplication.keyboardModifiers()
        if mods & QtCore.Qt.KeyboardModifier.AltModifier and key == QtCore.Qt.Key.Key_1:
            self.ui.menuProject.popup(QtGui.QCursor.pos())
        if mods & QtCore.Qt.KeyboardModifier.AltModifier and key == QtCore.Qt.Key.Key_2:
            self.ui.menuFiles_and_Cases.popup(QtGui.QCursor.pos())
        if mods & QtCore.Qt.KeyboardModifier.AltModifier and key == QtCore.Qt.Key.Key_3:
            self.ui.menuCoding.popup(QtGui.QCursor.pos())
        if mods & QtCore.Qt.KeyboardModifier.AltModifier and key == QtCore.Qt.Key.Key_4:
            self.ui.menuReports.popup(QtGui.QCursor.pos())
        if mods & QtCore.Qt.KeyboardModifier.AltModifier and key == QtCore.Qt.Key.Key_5:
            self.ui.menuHelp.popup(QtGui.QCursor.pos())

    def settings_report(self):
        """ Display general settings and project summary """

        self.ui.textEdit.append("<h1>" + _("Settings") + "</h1>")
        msg = _("Coder") + ": " + self.app.settings['codername'] + "\n"
        msg += _("Font") + ": " + f"{self.app.settings['font']} {self.app.settings['fontsize']}\n"
        msg += _("Tree font size") + f": {self.app.settings['treefontsize']}\n"
        msg += _("Working directory") + f": {self.app.settings['directory']}\n"
        msg += _("Show IDs") + f": {self.app.settings['showids']}\n"
        msg += _("Language") + f": {self.app.settings['language']}\n"
        msg += _("Timestamp format") + f": {self.app.settings['timestampformat']}\n"
        msg += _("Speaker name format") + f": {self.app.settings['speakernameformat']}\n"
        msg += _("Report text context characters: ") + str(self.app.settings['report_text_context_characters']) + "\n"
        msg += _("Report text context style: ") + self.app.settings['report_text_context_style'] + "\n"
        msg += _("Backup on open") + f": {self.app.settings['backup_on_open']}\n"
        msg += _("Backup AV files") + f": {self.app.settings['backup_av_files']}\n"
        if self.app.settings['ai_enable'] == 'True':
            msg += _("AI integration is enabled") + "\n"
        else:
            msg += _("AI integration is disabled") + "\n"
        msg += _("Style") + "; " + self.app.settings['stylesheet']
        if platform.system() == "Windows":
            msg += "\n" + _("Directory (folder) paths / represents \\")
        # msg += "\n"
        self.ui.textEdit.append(msg)
        self.ui.textEdit.append("<p>&nbsp;</p>")
        self.ui.textEdit.textCursor().movePosition(QtGui.QTextCursor.MoveOperation.End)
        self.ui.textEdit.verticalScrollBar().setValue(self.ui.textEdit.verticalScrollBar().maximum())
        self.ui.tabWidget.setCurrentWidget(self.ui.tab_action_log)

    def report_sql(self):
        """ Run SQL statements on database. """

        self.ui.label_reports.hide()
        ui = DialogSQL(self.app, self.ui.textEdit)
        self.tab_layout_helper(self.ui.tab_reports, ui)

    """def text_mining(self):
        ''' text analysis of files / cases / codings.
        NOT CURRENTLY IMPLEMENTED, FOR FUTURE EXPANSION.
        '''

        ui = DialogTextMining(self.app, self.ui.textEdit)
        ui.show()"""

    def report_coding_comparison(self):
        """ Compare two or more coders across all text files using Cohens Kappa. """

        self.ui.label_reports.hide()
        ui = DialogReportCoderComparisons(self.app, self.ui.textEdit)
        self.tab_layout_helper(self.ui.tab_reports, ui)

    def report_compare_coders_by_file(self):
        """ Compare two coders selection by file - text, A/V or image. """

        self.ui.label_reports.hide()
        ui = DialogCompareCoderByFile(self.app, self.ui.textEdit)
        self.tab_layout_helper(self.ui.tab_reports, ui)

    def report_code_frequencies(self):
        """ Show code frequencies overall and by coder. """

        self.ui.label_reports.hide()
        ui = DialogReportCodeFrequencies(self.app, self.ui.textEdit)
        self.tab_layout_helper(self.ui.tab_reports, ui)

    def report_code_relations(self):
        """ Show code relations in text files. """

        self.ui.label_reports.hide()
        ui = DialogReportRelations(self.app, self.ui.textEdit)
        self.tab_layout_helper(self.ui.tab_reports, ui)

    def report_exact_text_matches(self):
        """ Show exact text coding matches in text files. """

        self.ui.label_reports.hide()
        ui = DialogReportExactTextMatches(self.app, self.ui.textEdit)
        self.tab_layout_helper(self.ui.tab_reports, ui)

    def report_coding(self):
        """ Report on coding and categories. """

        self.ui.label_reports.hide()
        ui = DialogReportCodes(self.app, self.ui.textEdit, self.ui.tab_coding)
        self.tab_layout_helper(self.ui.tab_reports, ui)

    def report_file_summary(self):
        """ Report on file details. """

        self.ui.label_reports.hide()
        ui = DialogReportFileSummary(self.app, self.ui.textEdit)
        self.tab_layout_helper(self.ui.tab_reports, ui)

    def report_code_summary(self):
        """ Report on code details. """

        self.ui.label_reports.hide()
        ui = DialogReportCodeSummary(self.app, self.ui.textEdit)
        self.tab_layout_helper(self.ui.tab_reports, ui)

    def view_graph_original(self):
        """ Show list or acyclic graph of codes and categories. """

        self.ui.label_reports.hide()
        ui = ViewGraph(self.app)
        ui.setAttribute(QtCore.Qt.WidgetAttribute.WA_DeleteOnClose)
        self.tab_layout_helper(self.ui.tab_reports, ui)

    def view_charts(self):
        """ Show charts of codes and categories. """

        self.ui.label_reports.hide()
        ui = ViewCharts(self.app)
        ui.setAttribute(QtCore.Qt.WidgetAttribute.WA_DeleteOnClose)
        self.tab_layout_helper(self.ui.tab_reports, ui)

    @staticmethod
    def help():
        """ Display manual in browser. """

        webbrowser.open("https://github.com/ccbogel/QualCoder/wiki")

    def display_menu_key_shortcuts(self):
        self.ui.textEdit.append(menu_shortcuts_display)
        self.ui.textEdit.append(coding_shortcuts_display)
        self.ui.tabWidget.setCurrentWidget(self.ui.tab_action_log)
        
    def action_log_scroll_bottom(self):
        """Scrolls the action log to the very bottom, malking new entries visible."""
        self.ui.textEdit.verticalScrollBar().setValue(self.ui.textEdit.verticalScrollBar().maximum())

    def about(self):
        """ About dialog. """

        ui = DialogInformation(self.app, "About", "")
        ui.exec()

    def special_functions(self):
        """ User requested special functions dialog. """

        ui = DialogSpecialFunctions(self.app, self.ui.textEdit, self.ui.tab_coding)
        ui.exec()
        if ui.projects_merged:
            self.tab_layout_helper(self.ui.tab_manage, None)
            self.tab_layout_helper(self.ui.tab_coding, None)
            self.tab_layout_helper(self.ui.tab_reports, None)
            self.project_summary_report()

    def manage_attributes(self):
        """ Create, edit, delete, rename attributes. """

        self.ui.label_manage.hide()
        ui = DialogManageAttributes(self.app, self.ui.textEdit)
        self.tab_layout_helper(self.ui.tab_manage, ui)

    def manage_references(self):
        """ Manage references. Import references. Edit references.
        Link/unlink references to files. """

        ui = DialogReferenceManager(self.app, self.ui.textEdit)
        self.tab_layout_helper(self.ui.tab_manage, ui)

    def import_plain_text_codes(self):
        """ Import a list of plain text codes codebook.
        The codebook is a plain text file or csv file.
        In plain text file, Tab separates the codename from the code description.
        The >> symbol is used to assign code to category:  code>>category
        """

        ImportPlainTextCodes(self.app, self.ui.textEdit)

    def import_survey(self):
        """ Import survey flat sheet: csv file or xlsx.
        Create cases and assign attributes to cases.
        Identify qualitative questions and assign these data to the source table for
        coding and review. Modal dialog. """

        self.ui.label_manage.hide()
        ui = DialogImportSurvey(self.app, self.ui.textEdit)
        self.tab_layout_helper(self.ui.tab_manage, ui)

    def import_twitter(self):
        """ Import twitter flat sheet: csv file.
        Create cases by User name.
        Create qualitative text files for each tweet.
        Assign attributes to cases and files. """

        self.ui.label_manage.hide()
        ui = DialogImportTwitterData(self.app, self.ui.textEdit)
        self.tab_layout_helper(self.ui.tab_manage, ui)

    def manage_cases(self):
        """ Create, edit, delete, rename cases, add cases to files or parts of
        files, add memos to cases. """

        self.ui.label_manage.hide()
        ui = DialogCases(self.app, self.ui.textEdit)
        self.tab_layout_helper(self.ui.tab_manage, ui)

    def manage_files(self):
        """ Create text files or import files from odt, docx, html and
        plain text. Rename, delete and add memos to files.
        """

        self.ui.label_manage.hide()
        ui = DialogManageFiles(self.app, self.ui.textEdit, self.ui.tab_coding, self.ui.tab_reports)
        self.tab_layout_helper(self.ui.tab_manage, ui)

    def manage_bad_file_links(self):
        """ Fix any bad links to files.
        File names must match but paths can be different. """

        self.ui.label_manage.hide()
        ui = DialogManageLinks(self.app, self.ui.textEdit, self.ui.tab_coding)
        self.tab_layout_helper(self.ui.tab_manage, ui)
        bad_links = self.app.check_bad_file_links()
        if not bad_links:
            self.ui.actionManage_bad_links_to_files.setEnabled(False)

    def journals(self):
        """ Create and edit journals.
        From version 3.4 in a non-modal window. """

        self.ui.label_manage.hide()
        ui = DialogJournals(self.app, self.ui.textEdit)
        ui.setAttribute(QtCore.Qt.WidgetAttribute.WA_DeleteOnClose)
        self.journal_display = ui
        ui.show()

    def text_coding(self, task='documents', doc_id=None, doc_sel_start=0, doc_sel_end=0):
        """ Create edit and delete codes. Apply and remove codes and annotations to the
        text in imported text files. 
        
        task: "documents": The default, shows the tab with the text documents
              "ai_search": Shows the tab "AI Search"
        doc_id: If not None and task = "documents", this doument will be loaded in the coding window
        doc_sel_start: The character-position of the beginning of the selection in the coding window
        doc_sel_end: The end of the selection 
        """

        files = self.app.get_text_filenames()
        if len(files) > 0:
            self.ui.label_coding.hide()
            ui = DialogCodeText(self.app, self.ui.textEdit, self.ui.tab_reports)
            ui.setAttribute(QtCore.Qt.WidgetAttribute.WA_DeleteOnClose)
            self.tab_layout_helper(self.ui.tab_coding, ui)
            if task == 'documents':
                ui.ui.tabWidget.setCurrentWidget(ui.ui.tab_docs)
                if doc_id is not None:
                    ui.open_doc_selection(doc_id, doc_sel_start, doc_sel_end)
            elif task == 'ai_search':
                ui.ui.tabWidget.setCurrentWidget(ui.ui.tab_ai)               
        else:
            msg = _("This project contains no text files.")
            Message(self.app, _('No text files'), msg).exec()

    def pdf_coding(self):
        """ Create edit and delete codes. Apply and remove codes  to the pdf
        text in imported pdf files. """

        files = self.app.get_pdf_filenames()
        if len(files) > 0:
            self.ui.label_coding.hide()
            ui = DialogCodePdf(self.app, self.ui.textEdit, self.ui.tab_reports)
            ui.setAttribute(QtCore.Qt.WidgetAttribute.WA_DeleteOnClose)
            self.tab_layout_helper(self.ui.tab_coding, ui)
        else:
            msg = _("This project contains no pdf files.")
            Message(self.app, _('No pdf files'), msg).exec()

    def image_coding(self):
        """ Create edit and delete codes. Apply and remove codes to the image (or regions)
        """

        files = self.app.get_image_filenames()
        if len(files) > 0:
            self.ui.label_coding.hide()
            ui = DialogCodeImage(self.app, self.ui.textEdit, self.ui.tab_reports)
            ui.setAttribute(QtCore.Qt.WidgetAttribute.WA_DeleteOnClose)
            self.tab_layout_helper(self.ui.tab_coding, ui)
        else:
            msg = _("This project contains no image files.")
            Message(self.app, _('No image files'), msg).exec()

    def av_coding(self):
        """ Create edit and delete codes. Apply and remove codes to segments of the
        audio or video file. Added try block in case VLC bindings do not work. """

        files = self.app.get_av_filenames()
        if len(files) == 0:
            msg = _("This project contains no audio/video files.")
            Message(self.app, _('No a/v files'), msg).exec()
            return
        if not vlc:
            msg = _("VLC is not installed. Cannot code audio/video files.")
            Message(self.app, _('Install VLC'), msg).exec()
            return
        self.ui.label_coding.hide()
        try:
            ui = DialogCodeAV(self.app, self.ui.textEdit, self.ui.tab_reports)
            ui.setAttribute(QtCore.Qt.WidgetAttribute.WA_DeleteOnClose)
            self.tab_layout_helper(self.ui.tab_coding, ui)
        except Exception as err:
            logger.debug(str(err))
            Message(self.app, _("A/V Coding"), str(err), "warning").exec()

    def code_color_scheme(self):
        """ Edit code color scheme. """

        ui = DialogCodeColorScheme(self.app, self.ui.textEdit, self.ui.tab_reports)
        ui.setAttribute(QtCore.Qt.WidgetAttribute.WA_DeleteOnClose)
        self.tab_layout_helper(self.ui.tab_coding, ui)

    def code_organiser(self):
        """ Organise codes structure. """

        self.ui.label_coding.setText("")
        ui = CodeOrganiser(self.app, self.ui.textEdit)
        ui.setAttribute(QtCore.Qt.WidgetAttribute.WA_DeleteOnClose)
        self.tab_layout_helper(self.ui.tab_reports, None)
        self.tab_layout_helper(self.ui.tab_coding, ui)

    def ai_chat(self):
        """ Add AI chat to tab"""

        self.ai_chat_window = DialogAIChat(self.app, self.ui.textEdit, self)
        self.tab_layout_helper(self.ui.tab_ai_chat, self.ai_chat_window)

    def tab_layout_helper(self, tab_widget, ui):
        """ Used when loading a coding, report or manage dialog  in to a tab widget.
         Add widget if no layout.
         If there is a layout, then remove all widgets from it and add the new widget. """

        self.ui.tabWidget.setCurrentWidget(tab_widget)
        # Check the tab has a layout and widgets
        contents = tab_widget.layout()
        if contents is None:
            # Tab has no layout so add one with widget
            layout = QtWidgets.QVBoxLayout()
            if ui is not None:
                layout.addWidget(ui)
            tab_widget.setLayout(layout)
        else:
            # Remove widgets from layout
            for i in reversed(range(contents.count())):
                contents.itemAt(i).widget().close()
                contents.itemAt(i).widget().setParent(None)
            if ui is not None:
                contents.addWidget(ui)

    def codebook(self):
        """ Export a text file code book of categories and codes.
        """

        Codebook(self.app, self.ui.textEdit)

    def codebook_with_memos(self):
        """ Export a text file code book of categories and codes with their memos.
        """

        Codebook(self.app, self.ui.textEdit, memos=True)

    def refi_project_export(self):
        """ Export the project as a qpdx zipped folder.
         Follows the REFI Project Exchange standards.
         NEED TO TEST RELATIVE EXPORTS, TIMESTAMPS AND TRANSCRIPTION
        """

        RefiExport(self.app, self.ui.textEdit, "project")

    def refi_codebook_export(self):
        """ Export the codebook as .qdc
        Follows the REFI standard version 1.0. https://www.qdasoftware.org/
        """
        #
        RefiExport(self.app, self.ui.textEdit, "codebook")

    def refi_codebook_import(self):
        """ Import a codebook .qdc into an opened project.
        Follows the REFI-QDA standard version 1.0. https://www.qdasoftware.org/
         """

        RefiImport(self.app, self.ui.textEdit, "qdc")

    def refi_project_import(self):
        """ Import a qpdx QDA project into a new project space.
        Follows the REFI standard.
        CURRENTLY IN TESTING AND NOT COMPLETE NOR VALIDATED.
         NEED TO TEST RELATIVE EXPORTS, TIMESTAMPS AND TRANSCRIPTION
         """

        self.close_project()
        self.ui.textEdit.append(_("IMPORTING REFI-QDA PROJECT"))
        msg = _(
            "Step 1: You will be asked for a new QualCoder project name.\nStep 2: You will be asked for the QDPX file.")
        Message(self.app, _('REFI-QDA import steps'), msg).exec()
        self.new_project()
        # Check project created successfully
        if self.app.project_name == "":
            Message(self.app, _("Project creation"), _("REFI-QDA Project not successfully created"), "warning").exec()
            return
        RefiImport(self.app, self.ui.textEdit, "qdpx")
        if self.app.settings['ai_enable'] == 'True':
            self.app.ai.init_llm(self, rebuild_vectorstore=True)
        self.project_summary_report()

    def rqda_project_import(self):
        """ Import an RQDA format project into a new project space. """

        self.close_project()
        self.ui.textEdit.append(_("IMPORTING RQDA PROJECT"))
        msg = _(
            "Step 1: You will be asked for a new QualCoder project name.\nStep 2: You will be asked for the RQDA file.")
        Message(self.app, _('RQDA import steps'), msg).exec()
        self.new_project()
        # check project created successfully
        if self.app.project_name == "":
            Message(self.app, _('Project creation'), _("Project not successfully created"), "critical").exec()
            return
        RqdaImport(self.app, self.ui.textEdit)
        self.project_summary_report()

    def closeEvent(self, event):
        """ Override the QWindow close event.
        Close all dialogs and database connection.
        If selected via menu option exit: event == False
        If selected via window x close: event == QtGui.QCloseEvent
        Close project will also delete a backup if a backup was made and no changes occurred.
        """

        if not self.force_quit:
            quit_msg = _("Are you sure you want to quit?")
            reply = QtWidgets.QMessageBox.question(self, 'Message', quit_msg,
                                                   QtWidgets.QMessageBox.StandardButton.Yes,
                                                   QtWidgets.QMessageBox.StandardButton.No)
            if reply == QtWidgets.QMessageBox.StandardButton.Yes:
                # close project before the dialog list, as close project clean the dialogs
                self.close_project()
                # self.dialog_list = None
                # save main window geometry to config.ini
                self.app.settings['mainwindow_geometry'] = self.saveGeometry().toHex().data().decode('utf-8') 
                self.app.write_config_ini(self.app.settings, self.app.ai_models)
                if self.app.conn is not None:
                    try:
                        self.app.conn.commit()
                        self.app.conn.close()
                    except Exception as err:
                        print("closeEvent", err)
                        logger.warning("close event " + str(err))
                # TODO calls twice, do not know how to fix
                QtWidgets.QApplication.instance().quit()
                return
            if event is False:
                return
            else:
                event.ignore()

    def new_project(self):
        """ Create a new project folder with data.qda (sqlite) and folders for documents,
        images, audio and video.
        Note the database does not keep a table specifically for users (coders), instead
        usernames can be freely entered through the settings dialog and are collated from
        coded text, images and a/v.
        v2 has added column in code_text table to link to avid in code_av table.
        v3 has added columns in code_text, code_image, code_av for important - to mark particular important codings.
        v4 has added column ctid (autonumber) in code_text.
        v5 had added column for codername in project. added column for av_text_id in source to link A/V with text file.
            And a stored_sql table.
        v6 has tables for storage of graph items.
        v7 has memo links from graph items (text/image/av to coding memos).
        v8 has table for ris bibliography data.
        """

        self.journal_display = None
        self.app = App()
        if self.app.settings['directory'] == "":
            self.app.settings['directory'] = os.path.expanduser('~')
        self.app.ai = AiLLM(self.app, self.ui.textEdit)
        project_path = QtWidgets.QFileDialog.getSaveFileName(self,
                                                             _("Enter project name"), self.app.settings['directory'])
        # options=QtWidgets.QFileDialog.Option.DontUseNativeDialog)
        project_path = project_path[0]
        if project_path == "":
            Message(self.app, _("Project"), _("No project created."), "critical").exec()
            return
        # Add suffix to project name if it already exists
        counter = 0
        extension = ""
        while os.path.exists(project_path + extension + ".qda"):
            # print("C", counter, project_path + extension + ".qda")
            if counter > 0:
                extension = "_" + str(counter)
            counter += 1
        self.app.project_path = project_path + extension + ".qda"
        try:
            os.mkdir(self.app.project_path)
            os.mkdir(self.app.project_path + "/images")
            os.mkdir(self.app.project_path + "/audio")
            os.mkdir(self.app.project_path + "/video")
            os.mkdir(self.app.project_path + "/documents")
        except Exception as err:
            logger.critical(_("Project creation error ") + str(err))
            Message(self.app, _("Project"), self.app.project_path + _(" not successfully created"), "critical").exec()
            self.app = App()
            self.app.ai = AiLLM(self.app, self.ui.textEdit)
            return
        self.app.project_name = self.app.project_path.rpartition('/')[2]
        self.app.settings['directory'] = self.app.project_path.rpartition('/')[0]
        self.app.create_connection(self.app.project_path)
        cur = self.app.conn.cursor()
        cur.execute(
            "CREATE TABLE project (databaseversion text, date text, memo text,about text, bookmarkfile integer, "
            "bookmarkpos integer, codername text)")
        cur.execute(
            "CREATE TABLE source (id integer primary key, name text, fulltext text, mediapath text, memo text, "
            "owner text, date text, av_text_id integer, risid integer, unique(name))")
        cur.execute(
            "CREATE TABLE code_image (imid integer primary key,id integer,x1 integer, y1 integer, width integer, "
            "height integer, cid integer, memo text, date text, owner text, important integer)")
        cur.execute(
            "CREATE TABLE code_av (avid integer primary key,id integer,pos0 integer, pos1 integer, cid integer, "
            "memo text, date text, owner text, important integer)")
        cur.execute(
            "CREATE TABLE annotation (anid integer primary key, fid integer,pos0 integer, pos1 integer, memo text, "
            "owner text, date text, unique(fid,pos0,pos1,owner))")
        cur.execute(
            "CREATE TABLE attribute_type (name text primary key, date text, owner text, memo text, caseOrFile text, "
            "valuetype text)")
        # Database version v6 - unique constraint for attribute (name, attr_type, id)
        cur.execute(
            "CREATE TABLE attribute (attrid integer primary key, name text, attr_type text, value text, id integer, "
            "date text, owner text, unique(name,attr_type,id))")
        cur.execute(
            "CREATE TABLE case_text (id integer primary key, caseid integer, fid integer, pos0 integer, pos1 integer, "
            "owner text, date text, memo text)")
        cur.execute(
            "CREATE TABLE cases (caseid integer primary key, name text, memo text, owner text,date text, "
            "constraint ucm unique(name))")
        cur.execute(
            "CREATE TABLE code_cat (catid integer primary key, name text, owner text, date text, memo text, "
            "supercatid integer, unique(name))")
        cur.execute(
            "CREATE TABLE code_text (ctid integer primary key, cid integer, fid integer,seltext text, pos0 integer, "
            "pos1 integer, owner text, date text, memo text, avid integer, important integer, "
            "unique(cid,fid,pos0,pos1, owner))")
        cur.execute(
            "CREATE TABLE code_name (cid integer primary key, name text, memo text, catid integer, owner text,"
            "date text, color text, unique(name))")
        # Database version v6 - unique name for journal
        cur.execute("CREATE TABLE journal (jid integer primary key, name text, jentry text, date text, owner text, "
                    "unique(name))")
        cur.execute("CREATE TABLE stored_sql (title text, description text, grouper text, ssql text, unique(title))")
        # Tables to store graph. sqlite 0 is False 1 is True
        cur.execute("CREATE TABLE graph (grid integer primary key, name text, description text, "
                    "date text, scene_width integer, scene_height integer, unique(name));")
        cur.execute("CREATE TABLE gr_cdct_text_item (gtextid integer primary key, grid integer, x integer, y integer, "
                    "supercatid integer, catid integer, cid integer, font_size integer, bold integer, "
                    "isvisible integer, displaytext text);")
        cur.execute("CREATE TABLE gr_case_text_item (gcaseid integer primary key, grid integer, x integer, "
                    "y integer, caseid integer, font_size integer, bold integer, color text, displaytext text);")
        cur.execute("CREATE TABLE gr_file_text_item (gfileid integer primary key, grid integer, x integer, "
                    "y integer, fid integer, font_size integer, bold integer, color text, displaytext text);")
        cur.execute("CREATE TABLE gr_free_text_item (gfreeid integer primary key, grid integer, freetextid integer,"
                    "x integer, y integer, free_text text, font_size integer, bold integer, color text,"
                    "tooltip text, ctid integer,memo_ctid integer, memo_imid integer, memo_avid integer);")
        cur.execute("CREATE TABLE gr_cdct_line_item (glineid integer primary key, grid integer, "
                    "fromcatid integer, fromcid integer, tocatid integer, tocid integer, color text, "
                    "linewidth real, linetype text, isvisible integer);")
        cur.execute("CREATE TABLE gr_free_line_item (gflineid integer primary key, grid integer, "
                    "fromfreetextid integer, fromcatid integer, fromcid integer, fromcaseid integer,"
                    "fromfileid integer, fromimid integer, fromavid integer, tofreetextid integer, tocatid integer, "
                    "tocid integer, tocaseid integer, tofileid integer, toimid integer, toavid integer, color text,"
                    "linewidth real, linetype text);")
        cur.execute("CREATE TABLE gr_pix_item (grpixid integer primary key, grid integer, imid integer,"
                    "x integer, y integer, px integer, py integer, w integer, h integer, filepath text,"
                    "tooltip text);")
        cur.execute("CREATE TABLE gr_av_item (gr_avid integer primary key, grid integer, avid integer,"
                    "x integer, y integer, pos0 integer, pos1 integer, filepath text, tooltip text, color text);")
        cur.execute("CREATE TABLE ris (risid integer, tag text, longtag text, value text);")
        cur.execute("INSERT INTO project VALUES(?,?,?,?,?,?,?)",
                    ('v8', datetime.datetime.now().astimezone().strftime("%Y-%m-%d %H:%M:%S"), '', qualcoder_version, 0,
                     0, self.app.settings['codername']))
        self.app.conn.commit()
        try:
            # Get and display some project details
            self.ui.textEdit.append("\n" + _("New project: ") + self.app.project_path + _(" created."))
            self.ui.textEdit.append(_("Opening: ") + self.app.project_path)
            self.setWindowTitle("QualCoder " + self.app.project_name)
            cur.execute('select sqlite_version()')
            self.ui.textEdit.append(f"SQLite version: {cur.fetchone()}")
            cur.execute("select databaseversion, date, memo, about from project")
            result = cur.fetchone()
            self.project['databaseversion'] = result[0]
            self.project['date'] = result[1]
            self.project['memo'] = result[2]
            self.project['about'] = result[3]
            self.ui.textEdit.append(_("New Project Created") + "\n========\n"
                                    + _("DB Version:") + f"{self.project['databaseversion']}\n"
                                    + _("Date: ") + f"{self.project['date']}\n"
                                    + _("About: ") + f"{self.project['about']}\n"
                                    + _("Coder:") + f"{self.app.settings['codername']}\n"
                                    + "========")
        except Exception as err:
            msg = _("Problem creating database ")
            logger.warning(f"{msg}{self.app.project_path} Exception: {err}")
            self.ui.textEdit.append(f"\n{msg}\n{self.app.project_path}")
            self.ui.textEdit.append(str(err))
            self.close_project()
            return
        # New project, so tell open project NOT to back up, as there will be nothing in there to back up
        self.open_project(self.app.project_path, "yes")
        self.ui.tabWidget.setCurrentWidget(self.ui.tab_action_log)
        # Remove widgets from each tab
        contents = self.ui.tab_reports.layout()
        if contents:
            for i in reversed(range(contents.count())):
                contents.itemAt(i).widget().close()
                contents.itemAt(i).widget().setParent(None)
        contents = self.ui.tab_coding.layout()
        if contents:
            for i in reversed(range(contents.count())):
                contents.itemAt(i).widget().close()
                contents.itemAt(i).widget().setParent(None)
        contents = self.ui.tab_manage.layout()
        if contents:
            for i in reversed(range(contents.count())):
                contents.itemAt(i).widget().close()
                contents.itemAt(i).widget().setParent(None)

    def change_settings(self, section=None, enable_ai=False):
        """ Change default settings - the coder name, font, font size.
        Language, Backup options.
        As this dialog affects all others if the coder name changes, on exit of the dialog,
        all other opened dialogs are destroyed.
        
        section = 'AI' moves to the AI settings at the bottom of the dialog
        enable_ai = if True, the AI will be enabled in settings
        """
        current_coder = self.app.settings['codername']
        current_ai_enable = self.app.settings['ai_enable']
        current_ai_model_index = int(self.app.settings['ai_model_index'])
        if current_ai_model_index >= 0:
            current_ai_api_key = self.app.ai_models[current_ai_model_index]['api_key']
        else:
            current_ai_api_key = ''
        ui = DialogSettings(self.app, section=section, enable_ai=enable_ai)
        ret = ui.exec()
        if ret == QtWidgets.QDialog.DialogCode.Rejected:  # Dialog has been canceled
            return

        self.app.settings, self.app.ai_models = self.app.load_settings()
        self.settings_report()
        font = f"font: {self.app.settings['fontsize']}pt "
        font += '"' + self.app.settings['font'] + '";'
        self.setStyleSheet(font)
        
        if current_ai_enable != self.app.settings['ai_enable']:
            if self.app.settings['ai_enable'] == 'True':
                # AI is newly enabled
                self.app.ai.init_llm(self)
            else: # AI is disabled
                self.app.ai.close()
        elif int(current_ai_model_index) < 0:
            # no model selected
            self.app.settings['ai_enable'] = 'False'
            self.app.ai.close()                        
        elif current_ai_model_index != self.app.settings['ai_model_index']:
            # current model has changed
            self.app.ai.init_llm(self)
        elif current_ai_api_key != self.app.ai_models[current_ai_model_index]['api_key']:
            # ai api-key has changed
            self.app.ai.init_llm(self)
            
        # Name change: Close all opened dialogs as coder name needs to change everywhere
        if current_coder != self.app.settings['codername']:
            self.ui.textEdit.append(_("Coder name changed to: ") + self.app.settings['codername'])
            # Remove widgets from each tab
            contents = self.ui.tab_reports.layout()
            if contents:
                for i in reversed(range(contents.count())):
                    contents.itemAt(i).widget().close()
                    contents.itemAt(i).widget().setParent(None)
            contents = self.ui.tab_coding.layout()
            if contents:
                for i in reversed(range(contents.count())):
                    contents.itemAt(i).widget().close()
                    contents.itemAt(i).widget().setParent(None)
            contents = self.ui.tab_manage.layout()
            if contents:
                for i in reversed(range(contents.count())):
                    contents.itemAt(i).widget().close()
                    contents.itemAt(i).widget().setParent(None)
                    
    def enable_ai(self) -> bool:
        self.app.settings['ai_enable'] = 'True'
        self.app.write_config_ini(self.app.settings, self.app.ai_models)
        if self.app.prepare_ai(self):
            if self.app.project_name != '':
                self.app.ai.sources_vectorstore.init_vectorstore(rebuild=True)
            self.app.ai.init_llm(self)
        else:
            self.app.settings['ai_enable'] = 'False'
            self.app.write_config_ini(self.app.settings, self.app.ai_models)
        return self.app.settings['ai_enable'] == 'True'

    def project_memo(self):
        """ Give the entire project a memo. """
        memo = self.app.get_project_memo()
        # If the memo is empty, add a template that defines all the necessary information for the AI  
        if memo is None or memo == '':
            memo = _('Research topic, questions and objectives: \n\n'
                     'Methodology: \n\n'
                     'Participants and data collected: \n\n'
                     '#####\n'
                     '(Everything below this mark is considered to be a personal note and will never be send to the AI.)')
        ui = DialogMemo(self.app, _("Memo for project ") + self.app.project_name,
                        memo)
        ui.exec()
        if memo != ui.memo:
            cur = self.app.conn.cursor()
            cur.execute('update project set memo=?', (ui.memo,))
            self.app.conn.commit()
            self.ui.textEdit.append(_("Project memo entered."))
            self.app.delete_backup = False

    # lock file helper functions:

    def create_lock_file(self, break_existing_lock=False):
        """Create the lock file.
           break_existing_lock: if True, the lock file will be created even if it already exists
        """
        if (not break_existing_lock) and os.path.exists(self.lock_file_path):
            return False
        try:
            mode = 'w' if break_existing_lock else 'x'
            with open(self.lock_file_path, mode, encoding='utf-8') as lock_file:
                lock_file.write(f"{getpass.getuser()}\n{str(time.time())}")
            return True
        except FileExistsError:
            return False

    def delete_lock_file(self):
        """ Delete the lock file to release the lock. """

        try:
            if self.lock_file_path != '':
                os.remove(self.lock_file_path)
        except Exception as e_:  # TODO determine specific exception type to add in here, so printing e_
            print("delete_lock_file", e_)
            logger.debug(e_)

    def lock_file_io_error(self):
        msg = _('An error occured while writing to the project folder. '
                'Please close the project and try to open it again.')
        msg_box = Message(self.app, _("I/O Error"), msg, "critical")
        btn_close = msg_box.addButton(_("Close"), QtWidgets.QMessageBox.ButtonRole.AcceptRole)
        btn_ignore = msg_box.addButton("Ignore", QtWidgets.QMessageBox.ButtonRole.RejectRole)
        msg_box.setDefaultButton(btn_close)
        msg_box.exec()
        if msg_box.clickedButton() == btn_close:
            self.close_project()
        logger.debug(msg)

    def prepare_heartbeat_thread(self):
        """ Prepare and start the heartbeat QThread. """

        self.heartbeat_thread = QtCore.QThread()
        self.heartbeat_worker = ProjectLockHeartbeatWorker(self.app, self.lock_file_path)
        self.heartbeat_worker.moveToThread(self.heartbeat_thread)
        self.heartbeat_thread.started.connect(self.heartbeat_worker.write_heartbeat)
        self.heartbeat_worker.finished.connect(self.heartbeat_thread.quit)
        self.heartbeat_worker.finished.connect(self.heartbeat_worker.deleteLater)
        self.heartbeat_thread.finished.connect(self.heartbeat_thread.deleteLater)
        self.heartbeat_worker.io_error.connect(self.lock_file_io_error)
        self.heartbeat_thread.start()

    def stop_heartbeat(self, wait=False):
        """Stop the heartbeat and delete the lock file (if it exists). """

        if self.heartbeat_worker:
            try:
                self.heartbeat_worker.stop()
                if wait:
                    self.heartbeat_thread.wait()  # Wait for the thread to properly finish
            except Exception as e_:  # TODO determine actual exception, to add here, so printing e_
                print(e_)
                logger.debug(e_)

        self.delete_lock_file()
        self.lock_file_path = ''

    def open_project(self, path_="", newproject="no"):
        """ Open an existing project.
        if set, also save a backup datetime stamped copy at the same time.
        Do not back up on a newly created project, as it will not contain data.
        A backup is created if settings backup is True.
        The backup is deleted, if no changes.
        Backups are created using the date and 24 hour suffix: _BKUP_yyyymmdd_hh
        Backups are not replaced within the same hour.
        Update older databases to current version mainly by adding columns and tables.
        Table constraints are not updated (code_text duplicated codings).
        param:
            path: if path is "" then get the path from a dialog, otherwise use the supplied path
            newproject: yes or no  if yes then do not make an initial backup
        """

        self.journal_display = None
        default_directory = self.app.settings['directory']
        if path_ == "" or path_ is False:
            if default_directory == "":
                default_directory = os.path.expanduser('~')
            path_ = QtWidgets.QFileDialog.getExistingDirectory(self,
                                                               _('Open project directory'), default_directory)
        if path_ == "" or path_ is False:
            return
        self.close_project()
        msg = ""
        # New path variable from recent_projects.txt contains time | path
        # Older variable only listed the project path
        splt = path_.split("|")
        proj_path = ""
        if len(splt) == 1:
            proj_path = splt[0]
        if len(splt) == 2:
            proj_path = splt[1]
        if len(path) > 3 and proj_path[-4:] == ".qda":
            # Lock file management
            self.lock_file_path = os.path.normpath(proj_path + '/project_in_use.lock')
            if not self.create_lock_file():
                # Lock file already exists. Checking if it has timed out or not.
                with open(self.lock_file_path, 'r', encoding='utf-8') as lock_file:
                    try:
                        lock_user = lock_file.readline()[:-1]
                        lock_timestamp = float(lock_file.readline())
                    except Exception as e_:  # TODO add specific exception
                        print(e_)
                        logger.warning(e_)
                        # lock file seems corrupted/partially written. Retry once in case another instance was writing to the file at the same time:
                        time.sleep(0.5)
                        try:
                            lock_user = lock_file.readline()[:-1]
                            lock_timestamp = float(lock_file.readline())
                        except Exception as e_:  # permanent error, break the lock
                            print(e_)  # TODO determine specific exception
                            logger.warning(e_)
                            lock_user = 'unknown'
                            lock_timestamp = 0.0
                if float(time.time()) - lock_timestamp > lock_timeout:
                    # has timed out, break the lock
                    msg = _(
                        'QualCoder detected that the project was not properly closed the last time it was used by "') + lock_user + '".\n'
                    msg += _(
                        'In most cases, you can still continue your work as usual. If you encounter any problems, search for a recent backup in the project folder.')
                    logger.warning(msg)
                    msg_box = Message(self.app, _("Open file"), msg, "information")
                    msg_box.setStandardButtons(
                        QtWidgets.QMessageBox.StandardButton.Ok | QtWidgets.QMessageBox.StandardButton.Abort)
                    msg_box.setDefaultButton(QtWidgets.QMessageBox.StandardButton.Ok)
                    ret = msg_box.exec()
                    if ret == QtWidgets.QMessageBox.StandardButton.Abort:
                        self.app.project_path = ""
                        self.app.project_name = ""
                        return
                    self.create_lock_file(break_existing_lock=True)
                else:
                    # lock is valid, project seems to be in use by other user
                    msg = _('Project cannot be opened since it\'s already in use by "') + lock_user + _(
                        '". Please retry later.')
                    logger.warning(msg)
                    Message(self.app, _("Cannot open file"), msg, "critical").exec()
                    self.app.project_path = ""
                    self.app.project_name = ""
                    return
            self.prepare_heartbeat_thread()
            try:
                self.app.create_connection(proj_path)
            except Exception as err:
                self.app.conn = None
                msg += " " + str(err)
                logger.debug(msg)
        if self.app.conn is None:
            msg += "\n" + proj_path
            Message(self.app, _("Cannot open file"), msg, "critical").exec()
            self.stop_heartbeat()
            self.app.project_path = ""
            self.app.project_name = ""
            return
        # Check that the connection is to a valid QualCoder database
        cur = self.app.conn.cursor()
        try:
            cur.execute("select databaseversion, date, memo, about from project")
            res = cur.fetchone()
            if "QualCoder" not in res[3]:
                logger.debug("This is not a QualCoder database")
                self.close_project()
                return
        except Exception as err:
            logger.debug("This in not a QualCoder database " + str(err))
            self.close_project()
            return

        # Potential design flaw to have the current coders name in the config.ini file
        # as it would change to this coder when opening different projects
        # Check that the coder name from setting ini file is in the project
        # If not then replace with a name in the project
        # Database version 5 (QualCoder 2.8 and newer) stores the current coder in the project table
        names = self.app.get_coder_names_in_project()
        if self.app.settings['codername'] not in names and len(names) > 0:
            self.app.settings['codername'] = names[0]
            self.app.write_config_ini(self.app.settings, self.app.ai_models)
            self.ui.textEdit.append(_("Default coder name changed to: ") + names[0])
        # Display some project details
        self.app.append_recent_project(self.app.project_path)
        self.fill_recent_projects_menu_actions()
        self.setWindowTitle("QualCoder " + self.app.project_name)

        # Check avid column in code_text table, Database version v2
        cur = self.app.conn.cursor()
        try:
            cur.execute("select avid from code_text")
        except sqlite3.OperationalError:
            try:
                cur.execute("ALTER TABLE code_text ADD avid integer")
                self.app.conn.commit()
            except Exception as err:
                logger.debug(str(err))
        try:
            cur.execute("select bookmarkfile from project")
        except sqlite3.OperationalError:
            try:
                cur.execute("ALTER TABLE project ADD bookmarkfile integer")
                self.app.conn.commit()
                cur.execute("ALTER TABLE project ADD bookmarkpos integer")
                self.app.conn.commit()
                self.ui.textEdit.append(_("Updating database to version") + " v2")
            except Exception as err:
                logger.debug(str(err))
        # Database version v3
        cur = self.app.conn.cursor()
        try:
            cur.execute("select important from code_text")
        except sqlite3.OperationalError:
            try:
                cur.execute("ALTER TABLE code_text ADD important integer")
                self.app.conn.commit()
            except Exception as err:
                logger.debug(str(err))
                cur = self.app.conn.cursor()
        try:
            cur.execute("select important from code_av")
        except sqlite3.OperationalError:
            try:
                cur.execute("ALTER TABLE code_av ADD important integer")
                self.app.conn.commit()
            except Exception as err:
                logger.debug(str(err))
        cur = self.app.conn.cursor()
        try:
            cur.execute("select important from code_image")
        except sqlite3.OperationalError:
            try:
                cur.execute("ALTER TABLE code_image ADD important integer")
                self.app.conn.commit()
                self.ui.textEdit.append(_("Updating database to version") + " v3")
            except Exception as err:
                logger.debug(str(err))
        # Database version v4
        try:
            cur.execute("select ctid from code_text")
        except sqlite3.OperationalError:
            cur.execute(
                "CREATE TABLE code_text2 (ctid integer primary key, cid integer, fid integer,seltext text, "
                "pos0 integer, pos1 integer, owner text, date text, memo text, avid integer, important integer, "
                "unique(cid,fid,pos0,pos1, owner))")
            self.app.conn.commit()
            sql = "insert into code_text2 (cid, fid, seltext, pos0, pos1, owner, date, memo, avid, important) "
            sql += "select cid, fid, seltext, pos0, pos1, owner, date, memo, avid, important from code_text"
            cur.execute(sql)
            self.app.conn.commit()
            cur.execute("drop table code_text")
            cur.execute("alter table code_text2 rename to code_text")
            cur.execute('update project set databaseversion="v4", about=?', [qualcoder_version])
            self.app.conn.commit()
            self.ui.textEdit.append(_("Updating database to version") + " v4")
        # Database version v5
        # Add codername to project, add av_text_id to source, add stored sql table
        try:
            cur.execute("select codername from project")
        except sqlite3.OperationalError:
            print(self.app.settings['codername'])
            cur.execute("ALTER TABLE project ADD codername text")
            self.app.conn.commit()
            cur.execute('update project set databaseversion="v5", about=?, codername=?',
                        [qualcoder_version, self.app.settings['codername']])
            self.app.conn.commit()
        try:
            cur.execute("select av_text_id from source")
        except sqlite3.OperationalError:
            cur.execute('ALTER TABLE source ADD av_text_id integer')
            self.app.conn.commit()
            # Add id link from AV file to text file.
            av_files = self.app.get_av_filenames()  # id, name, memo
            text_files = self.app.get_text_filenames()  # id, name, memo
            for av in av_files:
                for t in text_files:
                    if av['name'] + ".transcribed" == t['name']:
                        cur.execute('update source set av_text_id =? where id=?', [t['id'], av['id']])
                        self.app.conn.commit()
            self.ui.textEdit.append(_("Updating database to version") + " v5")
        try:
            cur.execute("select title from stored_sql")
        except sqlite3.OperationalError:
            cur.execute(
                "CREATE TABLE stored_sql (title text, description text, grouper text, ssql text, unique(title));")
            self.app.conn.commit()
        # Database version 6
        try:
            cur.execute("select name, description, date from graph")
        except sqlite3.OperationalError:
            # Tables to store graph. sqlite 0 is False 1 is True
            cur.execute("CREATE TABLE graph (grid integer primary key, name text, description text, "
                        "date text, scene_width integer, scene_height integer, unique(name));")
            cur.execute(
                "CREATE TABLE gr_cdct_text_item (gtextid integer primary key, grid integer, x integer, y integer, "
                "supercatid integer, catid integer, cid integer, font_size integer, bold integer, "
                "isvisible integer, displaytext text);")
            cur.execute("CREATE TABLE gr_case_text_item (gcaseid integer primary key, grid integer, x integer, "
                        "y integer, caseid integer, font_size integer, bold integer, color text, displaytext text);")
            cur.execute("CREATE TABLE gr_file_text_item (gfileid integer primary key, grid integer, x integer, "
                        "y integer, fid integer, font_size integer, bold integer, color text, displaytext text);")
            cur.execute("CREATE TABLE gr_free_text_item (gfreeid integer primary key, grid integer, freetextid integer,"
                        "x integer, y integer, free_text text, font_size integer, bold integer, color text,"
                        "tooltip text, ctid integer);")
            cur.execute("CREATE TABLE gr_cdct_line_item (glineid integer primary key, grid integer, "
                        "fromcatid integer, fromcid integer, tocatid integer, tocid integer, color text, "
                        "linewidth real, linetype text, isvisible integer);")
            cur.execute("CREATE TABLE gr_free_line_item (gflineid integer primary key, grid integer, "
                        "fromfreetextid integer, fromcatid integer, fromcid integer, fromcaseid integer,"
                        "fromfileid integer, fromimid integer, fromavid integer, tofreetextid integer, tocatid integer,"
                        "tocid integer, tocaseid integer, tofileid integer, toimid integer, toavid integer, color text,"
                        " linewidth real, linetype text);")
            cur.execute("CREATE TABLE gr_pix_item (grpixid integer primary key, grid integer, imid integer,"
                        "x integer, y integer, px integer, py integer, w integer, h integer, filepath text,"
                        "tooltip text);")
            cur.execute("CREATE TABLE gr_av_item (gr_avid integer primary key, grid integer, avid integer,"
                        "x integer, y integer, pos0 integer, pos1 integer, filepath text, tooltip text, color text);")
            self.app.conn.commit()
            cur.execute('update project set databaseversion="v6", about=?', [qualcoder_version])
            self.ui.textEdit.append(_("Updating database to version") + " v6")
        # Database v7
        db7_update = False
        try:
            cur.execute("select memo_ctid from gr_free_text_item")
        except sqlite3.OperationalError:
            cur.execute('ALTER TABLE gr_free_text_item ADD memo_ctid integer')
            self.app.conn.commit()
            db7_update = True
        try:
            cur.execute("select memo_imid from gr_free_text_item")
        except sqlite3.OperationalError:
            cur.execute('ALTER TABLE gr_free_text_item ADD memo_imid integer')
            self.app.conn.commit()
            db7_update = True
        try:
            cur.execute("select memo_avid from gr_free_text_item")
        except sqlite3.OperationalError:
            cur.execute('ALTER TABLE gr_free_text_item ADD memo_avid integer')
            self.app.conn.commit()
            db7_update = True
        if db7_update:
            cur.execute('update project set databaseversion="v7", about=?', [qualcoder_version])
            self.app.conn.commit()
            self.ui.textEdit.append(_("Updating database to version") + " v7")
        # Database version v8
        try:
            cur.execute("select risid from ris")
        except sqlite3.OperationalError:
            cur.execute("CREATE TABLE ris (risid integer, tag text, longtag text, value text);")
            cur.execute('update project set databaseversion="v8", about=?', [qualcoder_version])
            self.app.conn.commit()
            self.ui.textEdit.append(_("Updating database to version") + " v8")
        try:
            cur.execute("select risid from source")
        except sqlite3.OperationalError:
            cur.execute('ALTER TABLE source ADD risid integer')

        # Save a date and 24 hour stamped backup
        if self.app.settings['backup_on_open'] == 'True' and newproject == "no":
            msg, backup_name = self.app.save_backup()
            self.ui.textEdit.append(msg)
        msg = f"\n{_('Project Opened: ')}{self.app.project_name}"
        self.ui.textEdit.append(msg)
        self.project_summary_report()
        self.show_menu_options()

        # Delete codings (fid, id) that do not have a matching source id
        sql = "select fid from code_text where fid not in (select source.id from source)"
        cur.execute(sql)
        res = cur.fetchall()
        if res:
            self.ui.textEdit.append(_("Deleting code_text coding to deleted files: ") + str(res))
        for r in res:
            cur.execute("delete from code_text where fid=?", [r[0]])
        sql = "select code_image.id from code_image where code_image.id not in (select source.id from source)"
        cur.execute(sql)
        res = cur.fetchall()
        if res:
            self.ui.textEdit.append(_("Deleting code_image coding to deleted files: ") + str(res))
        for r in res:
            cur.execute("delete from code_image where id=?", [r[0]])
        sql = "select code_av.id from code_av where code_av.id not in (select source.id from source)"
        cur.execute(sql)
        res = cur.fetchall()
        if res:
            self.ui.textEdit.append(_("Deleting code_av coding to deleted files: ") + str(res))
        for r in res:
            cur.execute("delete from code_av where id=?", [r[0]])
        self.app.conn.commit()

        # Fix 'lost' categories if present.
        sql = "update code_cat set supercatid=null where supercatid is not null and supercatid not in "
        sql += "(select catid from code_cat)"
        cur.execute(sql)
        self.app.conn.commit()
        # Vacuum database
        cur.execute("vacuum")
        self.app.conn.commit()
        
        # AI: init llm and update vectorstore
        self.app.ai.init_llm(self)
        """
        if self.app.settings['ai_enable'] == 'True':
            if self.app.prepare_ai(self):
                self.app.ai.init_llm(self)
            else:
                self.app.ai.close()
                # self.app.settings['ai_enable'] = 'False'
                self.ui.textEdit.append(_("AI: Error - failed to initialize."))
        """
        self.ai_chat_window.init_ai_chat(self.app)
        
        # Fix missing folders within QualCoder project. Will cause import errors.
        span = '<span style="color:red">'
        end_span = "</span>"
        missing_folders = False
        if not os.path.exists(os.path.join(self.app.project_path, "documents")):
            os.makedirs(os.path.join(self.app.project_path, "documents"))
            self.ui.textEdit.append(f"{span}No documents folder. Created empty folder{end_span}")
            missing_folders = True
        if not os.path.exists(os.path.join(self.app.project_path, "audio")):
            os.makedirs(os.path.join(self.app.project_path, "audio"))
            self.ui.textEdit.append(f"{span}No audio folder. Created empty folder{end_span}")
            missing_folders = True
        if not os.path.exists(os.path.join(self.app.project_path, "images")):
            os.makedirs(os.path.join(self.app.project_path, "images"))
            self.ui.textEdit.append(f"{span}No images folder. Created empty folder{end_span}")
            missing_folders = True
        if not os.path.exists(os.path.join(self.app.project_path, "video")):
            os.makedirs(os.path.join(self.app.project_path, "video"))
            self.ui.textEdit.append(f"{span}No video folder. Created empty folder{end_span}")
            missing_folders = True
        if missing_folders:
            Message(self.app, _("Information"), _("QualCoder project missing folders. Created empty folders")).exec()

    def project_summary_report(self):
        """ Add a summary of the project to the text edit.
         Display project memo, and code, attribute, journal, files frequencies.
         Also detect and display bad links to linked files. """

        if self.app.conn is None:
            return
        cur = self.app.conn.cursor()
        cur.execute("select databaseversion, date, memo, about, bookmarkfile,bookmarkpos from project")
        result = cur.fetchall()[-1]
        self.project['databaseversion'] = result[0]
        self.project['date'] = result[1]
        self.project['memo'] = result[2]
        self.ui.textEdit.append("\n")
        self.ui.textEdit.append("<h1>" + _("Project summary") + "</h1>")
        msg = _("Date time now: ") + datetime.datetime.now().astimezone().strftime("%Y-%m-%d %H:%M") + "\n"
        msg += self.app.project_name + "\n"
        msg += f'{_("Project path: ")}{self.app.project_path}\n'
        msg += f"{_('Project date: ')}{self.project['date']}\n"
        sql = "select memo from project"
        cur.execute(sql)
        res = cur.fetchone()
        msg += _("Project memo: ") + f"{res[0]}\n"
        sql = "select count(id) from source"
        cur.execute(sql)
        res = cur.fetchone()
        msg += _("Files: ") + f"{res[0]}\n"
        sql = "select count(caseid) from cases"
        cur.execute(sql)
        res = cur.fetchone()
        msg += _("Cases: ") + f"{res[0]}\n"
        sql = "select count(catid) from code_cat"
        cur.execute(sql)
        res = cur.fetchone()
        msg += f'{_("Code categories: ")}{res[0]}\n'
        sql = "select count(cid) from code_name"
        cur.execute(sql)
        res = cur.fetchone()
        msg += f'{_("Codes: ")}{res[0]}\n'
        sql = "select count(name) from attribute_type"
        cur.execute(sql)
        res = cur.fetchone()
        msg += f'{_("Attributes: ")}{res[0]}\n'
        sql = "select count(jid) from journal"
        cur.execute(sql)
        res = cur.fetchone()
        msg += f'{_("Journals: ")}{res[0]}\n'
        cur.execute("select name from source where id=?", [result[4]])
        bookmark_filename = cur.fetchone()
        if bookmark_filename is not None and result[5] is not None:
            msg += f"\nText Bookmark: {bookmark_filename[0]}"
            msg += f", position: {result[5]}\n"
        if platform.system() == "Windows":
            msg += "\n" + _("Directory (folder) paths / represents \\")
        self.ui.textEdit.append(msg)
        bad_links = self.app.check_bad_file_links()
        if bad_links:
            span = '<span style="color:red">'
            self.ui.textEdit.append(span + _("Bad links to files") + "</span>")
            for lnk in bad_links:
                self.ui.textEdit.append(span + lnk['name'] + "   " + lnk['mediapath'] + '</span>')
            self.ui.actionManage_bad_links_to_files.setEnabled(True)
        else:
            self.ui.actionManage_bad_links_to_files.setEnabled(False)
        self.ui.textEdit.append("\n")
        self.ui.tabWidget.setCurrentWidget(self.ui.tab_action_log)
        self.ui.textEdit.verticalScrollBar().setValue(self.ui.textEdit.verticalScrollBar().maximum())

    def close_project(self):
        """ Close an open project.
        Remove widgets from tabs, clear dialog list. Close app connection.
        Delete old backups. Hide menu options. """

        self.journal_display = None
        # Remove widgets from each tab
        contents = self.ui.tab_reports.layout()
        if contents:
            for i in reversed(range(contents.count())):
                contents.itemAt(i).widget().close()
                contents.itemAt(i).widget().setParent(None)
        contents = self.ui.tab_coding.layout()
        if contents:
            for i in reversed(range(contents.count())):
                contents.itemAt(i).widget().close()
                contents.itemAt(i).widget().setParent(None)
        contents = self.ui.tab_manage.layout()
        if contents:
            for i in reversed(range(contents.count())):
                contents.itemAt(i).widget().close()
                contents.itemAt(i).widget().setParent(None)
        # Added if statement for the first opening of QualCoder. Otherwise, looks odd closing a project that is not there.
        if self.app.project_name != "":
            self.ui.textEdit.append(_("Closing project: ") + self.app.project_name)
            self.ui.textEdit.append("========\n")
            self.app.append_recent_project(self.app.project_path)
        # AI
        self.ai_chat_window.close()
        self.app.ai.close()
        
        if self.app.conn is not None:
            try:
                self.app.conn.commit()
                self.app.conn.close()
            except Exception as e_:  # TODO add specific exception
                print(e_)
                logger.warning(e_)
                self.app.conn = None
        self.stop_heartbeat(wait=True)
        self.delete_backup_folders()
        self.fill_recent_projects_menu_actions()
        self.app.conn = None
        self.app.project_path = ""
        self.app.project_name = ""
        self.app.delete_backup_path_name = ""
        self.app.delete_backup = True
        self.project = {"databaseversion": "", "date": "", "memo": "", "about": ""}
        self.hide_menu_options()
        self.setWindowTitle("QualCoder")
        self.app.write_config_ini(self.app.settings, self.app.ai_models)
        self.ui.tabWidget.setCurrentWidget(self.ui.tab_action_log)
        self.ui.textEdit.verticalScrollBar().setValue(self.ui.textEdit.verticalScrollBar().maximum())

    def delete_backup_folders(self):
        """ Delete the most current backup created on opening a project,
        providing the project was not changed in any way.
        Delete the oldest backups if more than BACKUP_NUM are created.
        Backup name format: directories/projectname_BKUP_yyyymmdd_hh.qda
        Requires: self.settings['backup_num'] """

        if self.app.project_path == "" or not os.path.exists(self.app.project_path):
            return
        if self.app.delete_backup_path_name != "" and self.app.delete_backup:
            try:
                shutil.rmtree(self.app.delete_backup_path_name)
            except Exception as err:
                print(str(err))
                logger.warning(str(err))
        # Get a list of backup folders for current project
        parts = self.app.project_path.split('/')
        project_name_and_suffix = parts[-1]
        directory = self.app.project_path[0:-len(project_name_and_suffix)]
        project_name = project_name_and_suffix[:-4]
        project_name_and_bkup = project_name + "_BKUP_"
        lenname = len(project_name_and_bkup)
        files_folders = os.listdir(directory)
        backups = []
        for f_ in files_folders:
            if f_[0:lenname] == project_name_and_bkup and f_[-4:] == ".qda":
                backups.append(f_)
        # Sort newest to oldest, and remove any that are more than BACKUP_NUM position in the list
        backups.sort(reverse=True)
        to_remove = []
        if len(backups) > self.app.settings['backup_num']:
            to_remove = backups[self.app.settings['backup_num']:]
        if not to_remove:
            return
        for f_ in to_remove:
            try:
                shutil.rmtree(directory + f_)
                self.ui.textEdit.append(_("Deleting: ") + directory + f_)
            except Exception as err:
                print(str(err))
                logger.warning(str(err))

    # AI Menu Actions
    def ai_setup_wizard(self):
        """Action triggered by AI Setup Wizard menu item or at the first start of QualCoder."""
        if self.app.settings['ai_enable'] == 'True':
            msg = _('It seems that the AI is already setup and enabled, so there is nothing to do here. Go to AI > settings if you want to change the current model or other settings.')
            Message(self.app, _('AI Setup Wizard'), msg).exec() 
            return
        self.ui.textEdit.append(_('AI: Setup Wizard'))
        QtWidgets.QApplication.processEvents() # update ui
        self.app.ai.init_llm(self, rebuild_vectorstore=True, enable_ai=True)
        self.ui.textEdit.append(_('AI: Setup Wizard finished'))
        
    def ai_settings(self):
        """Action triggered by AI Settings menu item."""
        self.change_settings(section='AI')

    def ai_rebuild_memory(self):
        """Action triggered by AI Rebuild Internal Memory menu item."""
        if self.app.settings['ai_enable'] != 'True':
            msg = _('Please enable the AI first and set it up properly.')
            Message(self.app, _('Rebuild AI Memory'), msg).exec() 
            return
        if not self.app.ai.is_ready():
            msg = _('The AI is busy or not set up properly.')
            Message(self.app, _('Rebuild AI Memory'), msg).exec()
            return 
        
        msg = _('This will re-read all of your empirical documents, which may take some time. Do you want to continue?')
        mb = QtWidgets.QMessageBox(self)
        mb.setWindowTitle(_('Rebuild AI Memory'))
        mb.setText(msg)
        mb.setStandardButtons(QtWidgets.QMessageBox.StandardButton.Ok|
                            QtWidgets.QMessageBox.StandardButton.Abort)
        mb.setStyleSheet('* {font-size: ' + str(self.app.settings['fontsize']) + 'pt}')            
        if mb.exec() == QtWidgets.QMessageBox.StandardButton.Ok: 
            self.ui.tabWidget.setCurrentIndex(0) # show action log
            self.app.ai.sources_vectorstore.init_vectorstore(rebuild=True)
    
    def ai_prompts(self):
        """Action triggered by AI Prompts menu item."""
        DialogAiEditPrompts(self.app).exec()

    def ai_go_chat(self):
        """Action triggered by AI Chat menu item."""
        if self.app.settings['ai_enable'] != 'True':
            msg = _('Please enable the AI first and set it up properly.')
            Message(self.app, _('Rebuild AI Memory'), msg).exec() 
            return
        self.ui.tabWidget.setCurrentWidget(self.ui.tab_ai_chat) 

    def ai_go_search(self):
        """Action triggered by AI Search and Coding menu item."""
        if self.app.settings['ai_enable'] != 'True':
            msg = _('Please enable the AI first and set it up properly.')
            Message(self.app, _('Rebuild AI Memory'), msg).exec() 
            return
        self.text_coding(task='ai_search')
        

    def get_latest_github_release(self):
        """ Get latest github release.
        https://stackoverflow.com/questions/24987542/is-there-a-link-to-github-for-downloading-a-file-in-the-latest-release-of-a-repo
        Dated May 2018

        Some issues on some platforms, so all in try except clause
        """

        self.ui.textEdit.append(_("This version: ") + qualcoder_version)
        try:
            _json = json.loads(urllib.request.urlopen(urllib.request.Request(
                'https://api.github.com/repos/ccbogel/QualCoder/releases/latest',
                headers={'Accept': 'application/vnd.github.v3+json'},
            )).read())
            if _json['name'] > qualcoder_version:
                html = '<span style="color:red">' + _("Newer release available: ") + _json['name'] + '</span>'
                self.ui.textEdit.append(html)
                html = f'<span style="color:red">{_json["html_url"]}</span><br />'
                self.ui.textEdit.append(html)
            else:
                self.ui.textEdit.append(_("Latest Release: ") + _json['name'])
                self.ui.textEdit.append(_json['html_url'] + "\n")
        except Exception as err:
            print(err)
            logger.warning(str(err))


def gui():
    qual_app = App()
    settings, ai_models = qual_app.load_settings()
    project_path = qual_app.get_most_recent_projectpath()
    app = QtWidgets.QApplication(sys.argv)
    QtGui.QFontDatabase.addApplicationFont("GUI/NotoSans-hinted/NotoSans-Regular.ttf")
    QtGui.QFontDatabase.addApplicationFont("GUI/NotoSans-hinted/NotoSans-Bold.ttf")
    if platform.system() == "Windows":
        app.setStyle("fusion")
    stylesheet = qual_app.merge_settings_with_default_stylesheet(settings)
    app.setStyleSheet(stylesheet)
    if sys.platform != 'darwin':
        pm = QtGui.QPixmap()
        pm.loadFromData(QtCore.QByteArray.fromBase64(qualcoder32), "png")
        app.setWindowIcon(QtGui.QIcon(pm))

    # Use two character language setting
    lang = settings.get('language', 'en')
    # Test for pyinstall data files
    locale_dir = os.path.join(path, 'locale')
    # Need to get the external data directory for PyInstaller
    if getattr(sys, 'frozen', False) and hasattr(sys, '_MEIPASS'):
        ext_data_dir = sys._MEIPASS
        # print("ext data dir: ", ext_data_dir)
        locale_dir = os.path.join(ext_data_dir, 'qualcoder')
        locale_dir = os.path.join(locale_dir, 'locale')
        # locale_dir = os.path.join(locale_dir, lang)
        # locale_dir = os.path.join(locale_dir, 'LC_MESSAGES')
    # print("locale dir: ", locale_dir)
    # print("LISTDIR: ", os.listdir(locale_dir))
    install_language(lang) # install language files on every start, so updates are reflected
    # getlang = gettext.translation('en', localedir=locale_dir, languages=['en'])
    translator = gettext.translation(domain='default', localedir=locale_dir, fallback=True)
    if lang in ["de", "es", "fr", "it", "pt"]:
        # qt translator applies to ui designed GUI widgets only
        # qt_locale_dir = os.path.join(locale_dir, lang)
        # qt_locale_file = os.path.join(qt_locale_dir, "app_" + lang + ".qm")
        # print("qt qm translation file: ", qt_locale_file)
        qt_translator = QtCore.QTranslator()
        # qt_translator.load(qt_locale_file)
        ''' Below for pyinstaller and obtaining app_lang.qm data file from .qualcoder folder
        A solution to this error [Errno 13] Permission denied:
        Replace 'lang' with the short language name, e.g. app_de.qm '''
        if qt_translator.isEmpty():
            print("trying to load translation qm file from .qualcoder folder")
            qm = os.path.join(home, '.qualcoder_ai')
            qm = os.path.join(qm, 'app_' + lang + '.qm')
            print("qm file located at: ", qm)
            qt_translator.load(qm)
            #if qt_translator.isEmpty():
                # print(f"Installing app_{lang}.qm to .qualcoder folder")
            #    install_language(lang)
            #    qt_translator.load(qm)
        app.installTranslator(qt_translator)
        '''Below for pyinstaller and obtaining mo data file from .qualcoder folder
        A solution to this [Errno 13] Permission denied:
        Must have the folder lang/LC_MESSAGES/lang.mo  in the .qualcoder folder
        Replace 'lang' with the language short name e.g. de, el, es ...
        '''
        try:
            translator = gettext.translation(lang, localedir=locale_dir, languages=[lang])
            print("locale directory for python translations: ", locale_dir)
        except Exception as err:
            print("Error accessing python translations mo file\n", err)
            print("Locale directory for python translations: ", locale_dir)
            try:
                print("Trying folder: home/.qualcoder_ai/" + lang + "/LC_MESSAGES/" + lang + ".mo")
                mo_dir = os.path.join(home, '.qualcoder_ai')
                translator = gettext.translation(lang, localedir=mo_dir, languages=[lang])
            except Exception as err2:
                print(f"No {lang}.mo translation file loaded", err2)
    translator.install()
    # Check DroidSandMono installed  - for wordcloud
    install_droid_sans_mono()
    ex = MainWindow(qual_app)
    if project_path:
        split_ = project_path.split("|")
        proj_path = ""
        # Only the path - older and rarer format - legacy
        if len(split_) == 1:
            proj_path = split_[0]
        # Newer datetime | path
        if len(split_) == 2:
            proj_path = split_[1]
        ex.open_project(path_=proj_path)
    sys.exit(app.exec())


def install_language(lang):
    """ Mainly for pyinstaller on Windows, as cannot access language data files.
    So, recreate them from base64 data into home/.qualcoder folder.
    Install Qt translation file into folder .qualcoder/app_lang.qm
    Install poedit.mo file into folder .qualcoder/lang/LC_MESSAGES/lang.mo
    """

    qm = os.path.join(home, '.qualcoder_ai')
    qm = os.path.join(qm, 'app_' + lang + '.qm')
    qm_data = None
    mo_data = None
    if lang == "de":
        qm_data = de_qm
        mo_data = de_mo
    if lang == "es":
        qm_data = es_qm
        mo_data = es_mo
    if lang == "fr":
        qm_data = fr_qm
        mo_data = fr_mo
    if lang == "it":
        qm_data = it_qm
        mo_data = it_mo
    if lang == "pt":
        qm_data = pt_qm
        mo_data = pt_mo
    if qm_data is None or mo_data is None:
        return
    with open(qm, 'wb') as file_:
        decoded_data = base64.decodebytes(qm_data)
        file_.write(decoded_data)
    mo_path = os.path.join(home, '.qualcoder_ai')
    mo_path = os.path.join(mo_path, lang)
    if not os.path.exists(mo_path):
        os.mkdir(mo_path)
    mo_path = os.path.join(mo_path, "LC_MESSAGES")
    if not os.path.exists(mo_path):
        os.mkdir(mo_path)
    mo = os.path.join(mo_path, lang + ".mo")
    with open(mo, 'wb') as file_:
        decoded_data = base64.decodebytes(mo_data)
        file_.write(decoded_data)


def install_droid_sans_mono():
    """ Install DroidSandMono ttf font for wordclouds into .qualcoder folder """

    qc_folder = os.path.join(home, '.qualcoder_ai', 'DroidSansMono.ttf')
    with open(qc_folder, 'wb') as file_:
        decoded_data = base64.decodebytes(DroidSansMono)
        file_.write(decoded_data)


if __name__ == "__main__":
    gui()<|MERGE_RESOLUTION|>--- conflicted
+++ resolved
@@ -1369,15 +1369,9 @@
         self.ui.actionSpecial_functions.setShortcut('Alt+Z')
         self.ui.actionSpecial_functions.triggered.connect(self.special_functions)
         self.ui.actionMenu_Key_Shortcuts.triggered.connect(self.display_menu_key_shortcuts)
-<<<<<<< HEAD
         # Ensure the action_log always scrolls to the very bottom once new log entries are added:
         self.ui.textEdit.verticalScrollBar().rangeChanged.connect(self.action_log_scroll_bottom)
-
-        font = f"font: {self.app.settings['fontsize']}pt "
-        font += '"' + self.app.settings['font'] + '";'
-=======
         font = f'font: {self.app.settings["fontsize"]}pt {self.app.settings["font"]}";'
->>>>>>> 3cf26e39
         self.setStyleSheet(font)
         self.ui.textEdit.setReadOnly(True)
         self.settings_report()
