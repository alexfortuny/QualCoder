# -*- coding: utf-8 -*-

"""
Copyright (c) 2024 Colin Curtain

Permission is hereby granted, free of charge, to any person obtaining a copy
of this software and associated documentation files (the "Software"), to deal
in the Software without restriction, including without limitation the rights
to use, copy, modify, merge, publish, distribute, sublicense, and/or sell
copies of the Software, and to permit persons to whom the Software is
furnished to do so, subject to the following conditions:

The above copyright notice and this permission notice shall be included in
all copies or substantial portions of the Software.

THE SOFTWARE IS PROVIDED "AS IS", WITHOUT WARRANTY OF ANY KIND, EXPRESS OR
IMPLIED, INCLUDING BUT NOT LIMITED TO THE WARRANTIES OF MERCHANTABILITY,
FITNESS FOR A PARTICULAR PURPOSE AND NONINFRINGEMENT. IN NO EVENT SHALL THE
AUTHORS OR COPYRIGHT HOLDERS BE LIABLE FOR ANY CLAIM, DAMAGES OR OTHER
LIABILITY, WHETHER IN AN ACTION OF CONTRACT, TORT OR OTHERWISE, ARISING FROM,
OUT OF OR IN CONNECTION WITH THE SOFTWARE OR THE USE OR OTHER DEALINGS IN
THE SOFTWARE.

Author: Colin Curtain (ccbogel)
https://github.com/ccbogel/QualCoder
https://qualcoder.wordpress.com/
"""

import logging
<<<<<<< HEAD
import traceback
import copy
=======
import os
from PyQt6 import QtGui, QtWidgets, QtCore
>>>>>>> 56ea8342

from .GUI.ui_dialog_settings import Ui_Dialog_settings
from .helpers import Message

home = os.path.expanduser('~')
path = os.path.abspath(os.path.dirname(__file__))
logger = logging.getLogger(__name__)


class DialogSettings(QtWidgets.QDialog):
    """ Settings for the coder name, coder table and to display ids. """

    settings = {}
    current_coder = "default"

    def __init__(self, app, parent=None, section=None, enable_ai=False):

        self.app = app
        self.settings = app.settings
        if enable_ai:
            self.settings['ai_enable'] = 'True'
        self.ai_models = copy.deepcopy(self.app.ai_models)
        self.current_coder = self.app.settings['codername']
        super(QtWidgets.QDialog, self).__init__(parent)  # overrride accept method
        QtWidgets.QDialog.__init__(self)
        self.ui = Ui_Dialog_settings()
        self.ui.setupUi(self)
        font = f'font: {self.app.settings["fontsize"]}pt "{self.app.settings["font"]}";'
        self.setStyleSheet(font)
        self.setWindowFlags(self.windowFlags() & ~QtCore.Qt.WindowType.WindowContextHelpButtonHint)
        new_font = QtGui.QFont(self.settings['font'], self.settings['fontsize'], QtGui.QFont.Weight.Normal)
        self.ui.label_current_coder.setText(_("Current coder: ") + self.app.settings['codername'])
        self.ui.fontComboBox.setCurrentFont(new_font)
        # Get coder names from all tables
        sql = "select owner from  code_image union select owner from code_text union select owner from code_av "
        sql += " union select owner from cases union select owner from journal union select owner from attribute "
        sql += "union select owner from source union select owner from annotation union select owner from code_name "
        sql += "union select owner from code_cat"
        coders = [""]
        if self.app.conn is not None:
            cur = self.app.conn.cursor()
            cur.execute(sql)
            results = cur.fetchall()
            for row in results:
                if row[0] != "":
                    coders.append(row[0])
        self.ui.comboBox_coders.addItems(coders)
        languages = ["Deutsch de", "English en", "Español es", "Français fr",
                     "Italiano it", "Português, pt"]
        self.ui.comboBox_language.addItems(languages)
        for index, lang in enumerate(languages):
            if lang[-2:] == self.settings['language']:
                self.ui.comboBox_language.setCurrentIndex(index)
        timestampformats = ["[mm.ss]", "[mm:ss]", "[hh.mm.ss]", "[hh:mm:ss]",
                            "{hh:mm:ss}", "#hh:mm:ss.sss#"]
        self.ui.comboBox_timestamp.addItems(timestampformats)
        for index, ts in enumerate(timestampformats):
            if ts == self.settings['timestampformat']:
                self.ui.comboBox_timestamp.setCurrentIndex(index)
        speakernameformats = ["[]", "{}"]
        self.ui.comboBox_speaker.addItems(speakernameformats)
        for index, snf in enumerate(speakernameformats):
            if snf == self.settings['speakernameformat']:
                self.ui.comboBox_speaker.setCurrentIndex(index)
        self.ui.spinBox.setValue(self.settings['fontsize'])
        self.ui.spinBox_treefontsize.setValue(self.settings['treefontsize'])
        self.ui.spinBox_docfontsize.setValue(self.settings['docfontsize'])
        self.ui.comboBox_coders.currentIndexChanged.connect(self.combobox_coder_changed)
        index = self.ui.comboBox_text_chunk_size.findText(str(self.settings['codetext_chunksize']),
                                                          QtCore.Qt.MatchFlag.MatchFixedString)
        if index == -1:
            index = 0
        self.ui.comboBox_text_chunk_size.setCurrentIndex(index)
        self.ui.checkBox_auto_backup.stateChanged.connect(self.backup_state_changed)
        if self.settings['showids'] == 'True':
            self.ui.checkBox.setChecked(True)
        else:
            self.ui.checkBox.setChecked(False)
        styles = ["original", "dark", "blue", "green", "orange", "purple", "yellow", "rainbow", "native"]
        styles_translated = [_("original"), _("dark"), _("blue"), _("green"), _("orange"), _("purple"), _("yellow"), _("rainbow"), _("native")]
        self.ui.comboBox_style.addItems(styles_translated)
        for index, style in enumerate(styles):
            if style == self.settings['stylesheet']:
                self.ui.comboBox_style.setCurrentIndex(index)
        if self.settings['backup_on_open'] == 'True':
            self.ui.checkBox_auto_backup.setChecked(True)
        else:
            self.ui.checkBox_auto_backup.setChecked(False)
        if self.settings['backup_av_files'] == 'True':
            self.ui.checkBox_backup_AV_files.setChecked(True)
        else:
            self.ui.checkBox_backup_AV_files.setChecked(False)
        self.ui.spinBox_backups.setValue(self.settings['backup_num'])
        if self.settings['directory'] == "":
            self.settings['directory'] = os.path.expanduser("~")
        self.ui.label_directory.setText(self.settings['directory'])
        text_styles = [_('Bold'), _('Italic'), _('Bigger')]
        self.ui.comboBox_text_style.addItems(text_styles)
        for index, text_style in enumerate(text_styles):
            if text_style == self.settings['report_text_context_style']:
                self.ui.comboBox_text_style.setCurrentIndex(index)
        self.ui.spinBox_chars_before_after.setValue(self.settings['report_text_context_characters'])
        self.ui.pushButton_choose_directory.clicked.connect(self.choose_directory)
        self.ui.pushButton_set_coder.pressed.connect(self.new_coder_entered)
        # AI options
        self.ui.checkBox_AI_enable.setChecked(self.settings['ai_enable'] == 'True')
        self.ui.checkBox_AI_enable.stateChanged.connect(self.ai_enable_state_changed)
        self.ui.comboBox_ai_model.clear()
        for i in range(len(self.ai_models)):
            model = self.ai_models[i]
            self.ui.comboBox_ai_model.addItem(model['name'])
            self.ui.comboBox_ai_model.setItemData(i, model['desc'], QtCore.Qt.ItemDataRole.ToolTipRole)
        self.ui.comboBox_ai_model.setCurrentIndex(int(self.settings['ai_model_index']))
        self.ui.comboBox_ai_model.currentTextChanged.connect(self.ai_model_changed)
        self.ai_model_changed()
        self.ai_enable_state_changed()
        self.ui.lineEdit_ai_api_key.textChanged.connect(self.ai_api_key_changed)
        self.ui.checkBox_ai_project_memo.setChecked(self.settings.get('ai_send_project_memo', 'True') == 'True')
        if section is not None and section == 'AI':
            self.ui.scrollArea.verticalScrollBar().setValue(self.ui.scrollArea.verticalScrollBar().maximum())
            # Use QTimers to briefly flash a yellow border around the AI settings
            QtCore.QTimer.singleShot(200, lambda:self.ui.widget_ai.setStyleSheet('#widget_ai {\n'
                                                                                  '   border: 3px solid yellow; \n'
                                                                                  '   border-radius: 5px; \n'
                                                                                  '}'))
            QtCore.QTimer.singleShot(700, lambda: self.ui.widget_ai.setStyleSheet('#widget_ai { border: none; }'))
        else:
            self.ui.widget_ai.setStyleSheet('')

    def backup_state_changed(self):
        """ Enable and disable av backup checkbox. Only enable when checkBox_auto_backup is checked. """

        if self.ui.checkBox_auto_backup.isChecked():
            self.ui.checkBox_backup_AV_files.setEnabled(True)
        else:
            self.ui.checkBox_backup_AV_files.setEnabled(False)
    
    def ai_enable_state_changed(self):
        self.ui.comboBox_ai_model.setEnabled(self.ui.checkBox_AI_enable.isChecked())
        self.ui.label_ai_model_desc.setEnabled(self.ui.checkBox_AI_enable.isChecked())
        self.ui.label_ai_access_info_url.setEnabled(self.ui.checkBox_AI_enable.isChecked())
        self.ui.lineEdit_ai_api_key.setEnabled(self.ui.checkBox_AI_enable.isChecked())
        self.ui.checkBox_ai_project_memo.setEnabled(self.ui.checkBox_AI_enable.isChecked())
    
    def ai_model_changed(self):
        ai_model_index = self.ui.comboBox_ai_model.currentIndex()
        if ai_model_index >= 0:
            self.curr_ai_model = self.ai_models[ai_model_index]
            self.ui.label_ai_model_desc.setText(self.curr_ai_model['desc'])
            self.ui.label_ai_access_info_url.setText(f'<a href="{self.curr_ai_model["access_info_url"]}">{self.curr_ai_model["access_info_url"]}</a>')
            self.ui.lineEdit_ai_api_key.setText(self.curr_ai_model['api_key'])
        else:
            self.curr_ai_model = None
            self.ui.label_ai_model_desc.setText('')
            self.ui.label_ai_access_info_url.setText('')
            self.ui.lineEdit_ai_api_key.setText('')            

    def ai_api_key_changed(self):
        if self.curr_ai_model is not None:
            self.curr_ai_model['api_key'] = self.ui.lineEdit_ai_api_key.text()        
                
    def new_coder_entered(self):
        """ New coder name entered.
        Tried to disable Enter key or catch the event. Failed. So new coder name assigned
        when the pushButton_set_coder is activated. """

        new_coder = self.ui.lineEdit_coderName.text()
        if new_coder == "":
            return
        self.ui.lineEdit_coderName.setEnabled(False)
        self.current_coder = new_coder
        self.ui.label_current_coder.setText(_("Current coder: ") + self.current_coder)

    def combobox_coder_changed(self):
        """ Set the coder name to the current selection. """

        current_selection = self.ui.comboBox_coders.currentText()
        if current_selection == "":
            return
        self.current_coder = current_selection
        self.ui.label_current_coder.setText(_("Current coder: ") + self.current_coder)

    def choose_directory(self):
        """ Choose default project directory. """

        directory = QtWidgets.QFileDialog.getExistingDirectory(self,
            _('Choose project directory'), self.settings['directory'])
        if directory == "":
            return
        self.ui.label_directory.setText(directory)

    def accept(self):
        restart_qualcoder = False
        self.settings['codername'] = self.current_coder
        if self.settings['codername'] == "":
            self.settings['codername'] = "default"
        if self.app.conn is not None:
            # None if no project opened
            cur = self.app.conn.cursor()
            cur.execute('update project set codername=?', [self.settings['codername']])
            self.app.conn.commit()
        self.settings['font'] = self.ui.fontComboBox.currentText()
        self.settings['fontsize'] = self.ui.spinBox.value()
        self.settings['treefontsize'] = self.ui.spinBox_treefontsize.value()
        self.settings['docfontsize'] = self.ui.spinBox_docfontsize.value()
        self.settings['directory'] = self.ui.label_directory.text()
        if self.ui.checkBox.isChecked():
            self.settings['showids'] = 'True'
        else:
            self.settings['showids'] = 'False'
        index = self.ui.comboBox_style.currentIndex()
        styles = ["original", "dark", "blue", "green", "orange", "purple", "yellow", "rainbow", "native"]
        if self.settings['stylesheet'] != styles[index]:
            restart_qualcoder = True
        self.settings['stylesheet'] = styles[index]
        if self.settings['language'] != self.ui.comboBox_language.currentText()[-2:]:
            restart_qualcoder = True
        self.settings['language'] = self.ui.comboBox_language.currentText()[-2:]
        self.settings['codetext_chunksize'] = int(self.ui.comboBox_text_chunk_size.currentText())
        self.settings['timestampformat'] = self.ui.comboBox_timestamp.currentText()
        self.settings['speakernameformat'] = self.ui.comboBox_speaker.currentText()
        if self.ui.checkBox_auto_backup.isChecked():
            self.settings['backup_on_open'] = 'True'
        else:
            self.settings['backup_on_open'] = 'False'
        if self.ui.checkBox_backup_AV_files.isChecked():
            self.settings['backup_av_files'] = 'True'
        else:
            self.settings['backup_av_files'] = 'False'
        self.settings['backup_num'] = self.ui.spinBox_backups.value()
        self.settings['report_text_context_characters'] = self.ui.spinBox_chars_before_after.value()
        ts_index = self.ui.comboBox_text_style.currentIndex()
        self.settings['report_text_context_style'] = ['Bold', 'Italic', 'Bigger'][ts_index]
        # AI settings
        if self.ui.checkBox_AI_enable.isChecked():
            self.settings['ai_enable'] = 'True'
        else:
            self.settings['ai_enable'] = 'False'
        ai_model_index = self.ui.comboBox_ai_model.currentIndex() 
        self.settings['ai_model_index'] = ai_model_index
        if self.settings['ai_enable'] == 'True' and ai_model_index < 0:
            msg = _('Please select an AI model or disable the AI altogether.')
            Message(self.app, _('AI model'), msg).exec()
            return
        if self.settings['ai_enable'] == 'True' and self.ai_models[ai_model_index]['api_key'] == '':
            msg = _('Please enter a valid API-key for the AI model. \n(If you are sure that your particular model does not need an API-key, enter "None" instead.)')
            Message(self.app, _('AI model'), msg).exec()
            return
        if self.ui.checkBox_ai_project_memo.isChecked():
            self.settings['ai_send_project_memo'] = 'True'
        else: 
            self.settings['ai_send_project_memo'] = 'False'
        self.save_settings()
        if restart_qualcoder:
            Message(self.app, _("Restart QualCoder"), _("Restart QualCoder to enact some changes")).exec()
        super().accept()

    def save_settings(self):
        """ Save settings to text file in user's home directory.
        Each setting has a variable identifier then a colon
        followed by the value. """

        self.app.write_config_ini(self.settings, self.ai_models)<|MERGE_RESOLUTION|>--- conflicted
+++ resolved
@@ -27,13 +27,9 @@
 """
 
 import logging
-<<<<<<< HEAD
-import traceback
-import copy
-=======
 import os
 from PyQt6 import QtGui, QtWidgets, QtCore
->>>>>>> 56ea8342
+import copy
 
 from .GUI.ui_dialog_settings import Ui_Dialog_settings
 from .helpers import Message
